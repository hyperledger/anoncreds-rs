--- conflicted
+++ resolved
@@ -78,28 +78,19 @@
     issuerId: string
     signatureType: string
     supportRevocation: boolean
-<<<<<<< HEAD
-  }): { credentialDefinition: ObjectHandle; credentialDefinitionPrivate: ObjectHandle; keyProof: ObjectHandle } {
-    const { keyCorrectnessProof, credentialDefinition, credentialDefinitionPrivate } = handleError(
-=======
   }): {
     credentialDefinition: ObjectHandle
     credentialDefinitionPrivate: ObjectHandle
     keyCorrectnessProof: ObjectHandle
   } {
-    const { keyCorrectnessProof, credentialDefinition, credentialDefinitionPrivate } =
->>>>>>> 32cb53ae
+    const { keyCorrectnessProof, credentialDefinition, credentialDefinitionPrivate } = handleError(
       anoncredsReactNative.createCredentialDefinition(serializeArguments(options))
     )
 
     return {
       credentialDefinitionPrivate: new ObjectHandle(credentialDefinitionPrivate),
       credentialDefinition: new ObjectHandle(credentialDefinition),
-<<<<<<< HEAD
-      keyProof: new ObjectHandle(keyCorrectnessProof),
-=======
       keyCorrectnessProof: new ObjectHandle(keyCorrectnessProof),
->>>>>>> 32cb53ae
     }
   }
 
@@ -114,31 +105,29 @@
     revocationStatusList?: ObjectHandle
     revocationConfiguration?: NativeCredentialRevocationConfig
   }): ObjectHandle {
-<<<<<<< HEAD
-    const { credential } = handleError(anoncredsReactNative.createCredential(serializeArguments(options)))
-=======
     const attributeNames = Object.keys(options.attributeRawValues)
     const attributeRawValues = Object.values(options.attributeRawValues)
     const attributeEncodedValues = options.attributeEncodedValues
       ? Object.values(options.attributeEncodedValues)
       : undefined
 
-    const credential = anoncredsReactNative.createCredential({
-      ...serializeArguments(options),
-      attributeRawValues,
-      attributeEncodedValues,
-      attributeNames,
-      revocationConfiguration: options.revocationConfiguration
-        ? {
-            registryIndex: options.revocationConfiguration.registryIndex,
-            revocationRegistryDefinition: options.revocationConfiguration.revocationRegistryDefinition.handle,
-            revocationRegistryDefinitionPrivate:
-              options.revocationConfiguration.revocationRegistryDefinitionPrivate.handle,
-            tailsPath: options.revocationConfiguration.tailsPath,
-          }
-        : undefined,
-    })
->>>>>>> 32cb53ae
+    const credential = handleError(
+      anoncredsReactNative.createCredential({
+        ...serializeArguments(options),
+        attributeRawValues,
+        attributeEncodedValues,
+        attributeNames,
+        revocationConfiguration: options.revocationConfiguration
+          ? {
+              registryIndex: options.revocationConfiguration.registryIndex,
+              revocationRegistryDefinition: options.revocationConfiguration.revocationRegistryDefinition.handle,
+              revocationRegistryDefinitionPrivate:
+                options.revocationConfiguration.revocationRegistryDefinitionPrivate.handle,
+              tailsPath: options.revocationConfiguration.tailsPath,
+            }
+          : undefined,
+      })
+    )
 
     return new ObjectHandle(credential)
   }
@@ -206,37 +195,27 @@
     const schemaValues = Object.values(options.schemas).map((o) => o.handle)
     const credentialDefinitionKeys = Object.keys(options.credentialDefinitions)
     const credentialDefinitionValues = Object.values(options.credentialDefinitions).map((o) => o.handle)
-<<<<<<< HEAD
+
+    const credentialEntries = options.credentials.map((value) => ({
+      credential: value.credential.handle,
+      timestamp: value.timestamp ?? -1,
+      revocationState: value.revocationState?.handle ?? 0,
+    }))
+
     const handle = handleError(
       anoncredsReactNative.createPresentation({
-        ...serializeArguments(options),
+        presentationRequest: options.presentationRequest.handle,
+        masterSecret: options.masterSecret.handle,
+        credentialsProve: options.credentialsProve,
+        selfAttestNames,
+        selfAttestValues,
+        credentials: credentialEntries,
         schemas: schemaValues,
         schemaIds: schemaKeys,
         credentialDefinitions: credentialDefinitionValues,
         credentialDefinitionIds: credentialDefinitionKeys,
       })
     )
-=======
-
-    const credentialEntries = options.credentials.map((value) => ({
-      credential: value.credential.handle,
-      timestamp: value.timestamp ?? -1,
-      revocationState: value.revocationState?.handle ?? 0,
-    }))
-
-    const handle = anoncredsReactNative.createPresentation({
-      presentationRequest: options.presentationRequest.handle,
-      masterSecret: options.masterSecret.handle,
-      credentialsProve: options.credentialsProve,
-      selfAttestNames,
-      selfAttestValues,
-      credentials: credentialEntries,
-      schemas: schemaValues,
-      schemaIds: schemaKeys,
-      credentialDefinitions: credentialDefinitionValues,
-      credentialDefinitionIds: credentialDefinitionKeys,
-    })
->>>>>>> 32cb53ae
     return new ObjectHandle(handle)
   }
 
@@ -250,13 +229,9 @@
     revocationRegistryDefinitions?: ObjectHandle[]
     revocationRegistryDefinitionIds?: string[]
     revocationStatusLists?: ObjectHandle[]
-<<<<<<< HEAD
-    nonRevokedIntervalOverride?: NativeNonRevokedIntervalOverride[]
-=======
     nonRevokedIntervalOverrides?: NativeNonRevokedIntervalOverride[]
->>>>>>> 32cb53ae
   }): boolean {
-    return !!handleError(anoncredsReactNative.verifyPresentation(serializeArguments(options)))
+    return Boolean(handleError(anoncredsReactNative.verifyPresentation(serializeArguments(options))))
   }
 
   public createRevocationRegistryDefinition(options: {
@@ -341,11 +316,7 @@
   }
 
   public credentialOfferFromJson(options: { json: string }): ObjectHandle {
-<<<<<<< HEAD
-    const handle = handleError(anoncredsReactNative.credentialFromJson(serializeArguments(options)))
-=======
-    const handle = anoncredsReactNative.credentialOfferFromJson(serializeArguments(options))
->>>>>>> 32cb53ae
+    const handle = handleError(anoncredsReactNative.credentialOfferFromJson(serializeArguments(options)))
     return new ObjectHandle(handle)
   }
 
