#include <anoncreds.h>

#include <include/libanoncreds.h>

using namespace anoncredsTurboModuleUtility;

namespace anoncreds {

// ===== GENERAL =====

jsi::Value version(jsi::Runtime &rt, jsi::Object options) {
  return jsi::String::createFromAscii(rt, anoncreds_version());
};

jsi::Value getCurrentError(jsi::Runtime &rt, jsi::Object options) {
  const char *out;

  anoncreds_get_current_error(&out);

  return jsi::String::createFromAscii(rt, out);
};

jsi::Value getJson(jsi::Runtime &rt, jsi::Object options) {
  auto handle = jsiToValue<ObjectHandle>(rt, options, "objectHandle");

  ByteBuffer out;

  ErrorCode code = anoncreds_object_get_json(handle, &out);

  return createReturnValue(rt, code, &out);
};

jsi::Value getTypeName(jsi::Runtime &rt, jsi::Object options) {
  auto handle = jsiToValue<ObjectHandle>(rt, options, "objectHandle");

  const char *out;

  ErrorCode code = anoncreds_object_get_type_name(handle, &out);

  return createReturnValue(rt, code, &out);
};

jsi::Value setDefaultLogger(jsi::Runtime &rt, jsi::Object options) {
  anoncreds_set_default_logger();
  return createReturnValue(rt, ErrorCode::Success, nullptr);
};

jsi::Value objectFree(jsi::Runtime &rt, jsi::Object options) {
  auto handle = jsiToValue<ObjectHandle>(rt, options, "objectHandle");

  anoncreds_object_free(handle);

  return createReturnValue(rt, ErrorCode::Success, nullptr);
};

// ===== META =====

jsi::Value createMasterSecret(jsi::Runtime &rt, jsi::Object options) {
  ObjectHandle out;

  ErrorCode code = anoncreds_create_master_secret(&out);

  return createReturnValue(rt, code, &out);
};

jsi::Value generateNonce(jsi::Runtime &rt, jsi::Object options) {
  const char *out;

  ErrorCode code = anoncreds_generate_nonce(&out);

  return createReturnValue(rt, code, &out);
};

// ===== Anoncreds Objects =====

jsi::Value createSchema(jsi::Runtime &rt, jsi::Object options) {
  auto name = jsiToValue<std::string>(rt, options, "name");
  auto version = jsiToValue<std::string>(rt, options, "version");
  auto issuerId = jsiToValue<std::string>(rt, options, "issuerId");
  auto attributeNames = jsiToValue<FfiStrList>(rt, options, "attributeNames");

  ObjectHandle out;

  ErrorCode code = anoncreds_create_schema(
      name.c_str(), version.c_str(), issuerId.c_str(), attributeNames, &out);

  return createReturnValue(rt, code, &out);
};

jsi::Value createCredentialDefinition(jsi::Runtime &rt, jsi::Object options) {
  auto schemaId = jsiToValue<std::string>(rt, options, "schemaId");
  auto schema = jsiToValue<ObjectHandle>(rt, options, "schema");
  auto credentialDefinitionId =
      jsiToValue<std::string>(rt, options, "credentialDefinintionId");
  auto tag = jsiToValue<std::string>(rt, options, "tag");
  auto issuerId = jsiToValue<std::string>(rt, options, "issuerId");
  auto signatureType = jsiToValue<std::string>(rt, options, "signatureType");
  auto supportRevocation = jsiToValue<int8_t>(rt, options, "supportRevocation");

<<<<<<< HEAD
  CredentialDefinitionReturn out;

  ErrorCode code = anoncreds_create_credential_definition(
      schemaId.c_str(), schema, tag.c_str(), issuerId.c_str(),
      signatureType.c_str(), supportRevocation, &out.credentialDefinition,
      &out.credentialDefinitionPrivate, &out.keyCorrectnessProof);

  return createReturnValue(rt, code, &out);
=======
  ObjectHandle credentialDefinitionP;
  ObjectHandle credentialDefinitionPrivateP;
  ObjectHandle keyCorrectnessProofP;

  ErrorCode code = anoncreds_create_credential_definition(
      schemaId.c_str(), schema, tag.c_str(), issuerId.c_str(),
      signatureType.c_str(), supportRevocation, &credentialDefinitionP,
      &credentialDefinitionPrivateP, &keyCorrectnessProofP);
  handleError(rt, code);

  jsi::Object object = jsi::Object(rt);
  object.setProperty(rt, "credentialDefinition", int(credentialDefinitionP));
  object.setProperty(rt, "credentialDefinitionPrivate",
                     int(credentialDefinitionPrivateP));
  object.setProperty(rt, "keyCorrectnessProof", int(keyCorrectnessProofP));
  return object;
>>>>>>> 32cb53ae
};

// ===== AnonCreds Objects from JSON =====

ByteBuffer stringToByteBuffer(std::string str) {
  ByteBuffer b;
  size_t len = str.size();
  uint8_t *c = new uint8_t[len + 1];
  std::copy(str.begin(), str.end(), c);
  c[len] = '\0';
  b.data = c;
  b.len = len;
    
  return b;
}

jsi::Value revocationRegistryDefinitionFromJson(jsi::Runtime &rt, jsi::Object options) {
  auto json = jsiToValue<std::string>(rt, options, "json");

  ObjectHandle revocationRegistryDefinitionP;

  ByteBuffer b = stringToByteBuffer(json);

  ErrorCode code = anoncreds_revocation_registry_definition_from_json(b, &revocationRegistryDefinitionP);
    
  handleError(rt, code);
  delete[] b.data;

  return jsi::Value(int(revocationRegistryDefinitionP));
};

jsi::Value revocationRegistryFromJson(jsi::Runtime &rt, jsi::Object options) {
  auto json = jsiToValue<std::string>(rt, options, "json");

  ObjectHandle revocationRegistryP;

  ByteBuffer b = stringToByteBuffer(json);

  ErrorCode code = anoncreds_revocation_registry_from_json(b, &revocationRegistryP);
  
  handleError(rt, code);
  delete[] b.data;

  return jsi::Value(int(revocationRegistryP));
};

jsi::Value presentationFromJson(jsi::Runtime &rt, jsi::Object options) {
  auto json = jsiToValue<std::string>(rt, options, "json");

  ObjectHandle presentationP;

  ByteBuffer b = stringToByteBuffer(json);

  ErrorCode code = anoncreds_presentation_from_json(b, &presentationP);

  handleError(rt, code);
  delete[] b.data;

  return jsi::Value(int(presentationP));
};

jsi::Value presentationRequestFromJson(jsi::Runtime &rt, jsi::Object options) {
  auto json = jsiToValue<std::string>(rt, options, "json");

  ObjectHandle presentationRequestP;

  ByteBuffer b = stringToByteBuffer(json);
    
  ErrorCode code = anoncreds_presentation_request_from_json(b, &presentationRequestP);

  handleError(rt, code);
  delete[] b.data;

  return jsi::Value(int(presentationRequestP));
};

jsi::Value credentialOfferFromJson(jsi::Runtime &rt, jsi::Object options) {
  auto json = jsiToValue<std::string>(rt, options, "json");

  ObjectHandle credentialOfferP;

  ByteBuffer b = stringToByteBuffer(json);

  ErrorCode code = anoncreds_credential_offer_from_json(b, &credentialOfferP);
  
  delete[] b.data;
  handleError(rt, code);

  return jsi::Value(int(credentialOfferP));
};

jsi::Value schemaFromJson(jsi::Runtime &rt, jsi::Object options) {
  auto json = jsiToValue<std::string>(rt, options, "json");

  ObjectHandle schemaP;

  ByteBuffer b = stringToByteBuffer(json);
  
  ErrorCode code = anoncreds_schema_from_json(b, &schemaP);
  
  handleError(rt, code);
  delete[] b.data;

  return jsi::Value(int(schemaP));
};

jsi::Value masterSecretFromJson(jsi::Runtime &rt, jsi::Object options) {
  auto json = jsiToValue<std::string>(rt, options, "json");

  ObjectHandle masterSecretP;

  ByteBuffer b = stringToByteBuffer(json);
  
  ErrorCode code = anoncreds_master_secret_from_json(b, &masterSecretP);

  handleError(rt, code);
  delete[] b.data;

  return jsi::Value(int(masterSecretP));
};

jsi::Value credentialRequestFromJson(jsi::Runtime &rt, jsi::Object options) {
  auto json = jsiToValue<std::string>(rt, options, "json");

  ObjectHandle credentialRequestP;

  ByteBuffer b = stringToByteBuffer(json);

  ErrorCode code = anoncreds_credential_request_from_json(b, &credentialRequestP);
  
  handleError(rt, code);
  delete[] b.data;

  return jsi::Value(int(credentialRequestP));
};

jsi::Value credentialRequestMetadataFromJson(jsi::Runtime &rt, jsi::Object options) {
  auto json = jsiToValue<std::string>(rt, options, "json");

  ObjectHandle credentialRequestMetadataP;

  ByteBuffer b = stringToByteBuffer(json);

  ErrorCode code = anoncreds_credential_request_metadata_from_json(b, &credentialRequestMetadataP);

  handleError(rt, code);
  delete[] b.data;

  return jsi::Value(int(credentialRequestMetadataP));
};

jsi::Value credentialFromJson(jsi::Runtime &rt, jsi::Object options) {
  auto json = jsiToValue<std::string>(rt, options, "json");

  ObjectHandle credentialP;

  ByteBuffer b = stringToByteBuffer(json);

  ErrorCode code = anoncreds_credential_from_json(b, &credentialP);
  
  handleError(rt, code);
  delete[] b.data;

  return jsi::Value(int(credentialP));
};

jsi::Value revocationRegistryDefinitionPrivateFromJson(jsi::Runtime &rt, jsi::Object options) {
  auto json = jsiToValue<std::string>(rt, options, "json");

  ObjectHandle revocationRegistryDefinitionPrivateP;

  ByteBuffer b = stringToByteBuffer(json);

  ErrorCode code = anoncreds_revocation_registry_definition_private_from_json(b, &revocationRegistryDefinitionPrivateP);
  
  handleError(rt, code);
  delete[] b.data;

  return jsi::Value(int(revocationRegistryDefinitionPrivateP));
};

jsi::Value revocationStateFromJson(jsi::Runtime &rt, jsi::Object options) {
  auto json = jsiToValue<std::string>(rt, options, "json");

  ObjectHandle revocationStateP;

  ByteBuffer b = stringToByteBuffer(json);

  ErrorCode code = anoncreds_revocation_state_from_json(b, &revocationStateP);
  
  handleError(rt, code);
  delete[] b.data;

  return jsi::Value(int(revocationStateP));
};

jsi::Value revocationRegistryDeltaFromJson(jsi::Runtime &rt, jsi::Object options) {
  auto json = jsiToValue<std::string>(rt, options, "json");

  ObjectHandle revocationRegistryDeltaP;

  ByteBuffer b = stringToByteBuffer(json);

  ErrorCode code = anoncreds_revocation_registry_delta_from_json(b, &revocationRegistryDeltaP);
  
  handleError(rt, code);
  delete[] b.data;

  return jsi::Value(int(revocationRegistryDeltaP));
};

jsi::Value credentialDefinitionFromJson(jsi::Runtime &rt, jsi::Object options) {
  auto json = jsiToValue<std::string>(rt, options, "json");

  ObjectHandle credentialDefinitionP;

  ByteBuffer b = stringToByteBuffer(json);

  ErrorCode code = anoncreds_credential_definition_from_json(b, &credentialDefinitionP);

  handleError(rt, code);
  delete[] b.data;

  return jsi::Value(int(credentialDefinitionP));
};

jsi::Value credentialDefinitionPrivateFromJson(jsi::Runtime &rt, jsi::Object options) {
  auto json = jsiToValue<std::string>(rt, options, "json");

  ObjectHandle credentialDefinitionPrivateP;

  ByteBuffer b = stringToByteBuffer(json);

  ErrorCode code = anoncreds_credential_definition_private_from_json(b, &credentialDefinitionPrivateP);

  handleError(rt, code);
  delete[] b.data;

  return jsi::Value(int(credentialDefinitionPrivateP));
};

jsi::Value keyCorrectnessProofFromJson(jsi::Runtime &rt, jsi::Object options) {
  auto json = jsiToValue<std::string>(rt, options, "json");

  ObjectHandle keyCorrectnessProofP;

  ByteBuffer b = stringToByteBuffer(json);

  ErrorCode code = anoncreds_key_correctness_proof_from_json(b, &keyCorrectnessProofP);

  handleError(rt, code);
  delete[] b.data;

  return jsi::Value(int(keyCorrectnessProofP));
};

// ===== PROOFS =====

jsi::Value createPresentation(jsi::Runtime &rt, jsi::Object options) {
  auto presentationRequest =
      jsiToValue<ObjectHandle>(rt, options, "presentationRequest");
  auto credentials =
      jsiToValue<FfiList_FfiCredentialEntry>(rt, options, "credentials");
  auto credentialsProve =
      jsiToValue<FfiList_FfiCredentialProve>(rt, options, "credentialsProve");
  auto selfAttestedNames =
      jsiToValue<FfiStrList>(rt, options, "selfAttestNames");
  auto selfAttestedValues =
      jsiToValue<FfiStrList>(rt, options, "selfAttestValues");
  auto masterSecret = jsiToValue<ObjectHandle>(rt, options, "masterSecret");
  auto schemas = jsiToValue<FfiList_ObjectHandle>(rt, options, "schemas");
  auto schemaIds = jsiToValue<FfiList_FfiStr>(rt, options, "schemaIds");
  auto credentialDefinitions =
      jsiToValue<FfiList_ObjectHandle>(rt, options, "credentialDefinitions");
  auto credentialDefinitionIds =
      jsiToValue<FfiList_FfiStr>(rt, options, "credentialDefinitionIds");

  ObjectHandle out;

  ErrorCode code = anoncreds_create_presentation(
      presentationRequest, credentials, credentialsProve, selfAttestedNames,
      selfAttestedValues, masterSecret, schemas, schemaIds,
<<<<<<< HEAD
      credentialDefinitions, credentialDefinitionids, &out);

  return createReturnValue(rt, code, &out);
=======
      credentialDefinitions, credentialDefinitionIds, &presentationP);
  handleError(rt, code);

  // Free memory
  delete[] credentials.data;
  for (int i = 0; i < credentialsProve.count; i++) {
    delete[] credentialsProve.data[i].referent;
  }
  for (int i = 0; i < schemaIds.count; i++) {
    delete[] schemaIds.data[i];
  }
  delete[] schemas.data;
  for (int i = 0; i < credentialDefinitionIds.count; i++) {
    delete[] credentialDefinitionIds.data[i];
  }
  delete[] credentialDefinitions.data;
  for (int i = 0; i < selfAttestedNames.count; i++) {
    delete[] selfAttestedNames.data[i];
  }
  for (int i = 0; i < selfAttestedValues.count; i++) {
    delete[] selfAttestedValues.data[i];
  }
  return jsi::Value(int(presentationP));
>>>>>>> 32cb53ae
};

jsi::Value verifyPresentation(jsi::Runtime &rt, jsi::Object options) {
  auto presentation = jsiToValue<ObjectHandle>(rt, options, "presentation");
  auto presentationRequest =
      jsiToValue<ObjectHandle>(rt, options, "presentationRequest");
  auto schemas = jsiToValue<FfiList_ObjectHandle>(rt, options, "schemas");
  auto schemaIds = jsiToValue<FfiList_FfiStr>(rt, options, "schemaIds");
  auto credentialDefinitions =
      jsiToValue<FfiList_ObjectHandle>(rt, options, "credentialDefinitions");
  auto credentialDefinitionIds =
      jsiToValue<FfiList_FfiStr>(rt, options, "credentialDefinitionIds");
  auto revocationRegistryDefinitions = jsiToValue<FfiList_ObjectHandle>(
      rt, options, "revocationRegistryDefinitions", true);
  auto revocationRegistryDefinitionIds = jsiToValue<FfiList_FfiStr>(
      rt, options, "revocationRegistryDefinitionIds", true);
  auto revocationStatusLists =
<<<<<<< HEAD
      jsiToValue<FfiList_ObjectHandle>(rt, options, "revocationStatusLists");
  auto nonrevokedIntervalOverride =
      jsiToValue<FfiList_FfiNonrevokedIntervalOverride>(
          rt, options, "nonRevokedIntervalOverride", true);
=======
      jsiToValue<FfiList_ObjectHandle>(rt, options, "revocationStatusLists", true);
  auto nonRevokedIntervalOverrides =
      jsiToValue<FfiList_FfiNonrevokedIntervalOverride>(rt, options, "nonRevokedIntervalOverrides", true);
>>>>>>> 32cb53ae

  int8_t out;

  ErrorCode code = anoncreds_verify_presentation(
      presentation, presentationRequest, schemas, schemaIds,
      credentialDefinitions, credentialDefinitionIds,
      revocationRegistryDefinitions, revocationRegistryDefinitionIds,
<<<<<<< HEAD
      revocationStatusLists, nonrevokedIntervalOverride, &out);

  return createReturnValue(rt, code, &out);
=======
      revocationStatusLists, nonRevokedIntervalOverrides, &resultP);
  handleError(rt, code);

  // Free memory
  for (int i = 0; i < schemaIds.count; i++) {
    delete[] schemaIds.data[i];
  }
  delete[] schemas.data;
  for (int i = 0; i < credentialDefinitionIds.count; i++) {
    delete[] credentialDefinitionIds.data[i];
  }
  delete[] credentialDefinitions.data;
  return jsi::Value(int(resultP));
>>>>>>> 32cb53ae
};

// ===== CREDENTIALS =====

jsi::Value createCredential(jsi::Runtime &rt, jsi::Object options) {
  auto credentialDefinition =
      jsiToValue<ObjectHandle>(rt, options, "credentialDefinition");
  auto credentialDefinitionPrivate =
      jsiToValue<ObjectHandle>(rt, options, "credentialDefinitionPrivate");
  auto credentialOffer =
      jsiToValue<ObjectHandle>(rt, options, "credentialOffer");
  auto credentialRequest =
      jsiToValue<ObjectHandle>(rt, options, "credentialRequest");
  auto attributeNames = jsiToValue<FfiStrList>(rt, options, "attributeNames");
  auto attributeRawValues =
      jsiToValue<FfiStrList>(rt, options, "attributeRawValues");
  auto attributeEncodedValues =
      jsiToValue<FfiStrList>(rt, options, "attributeEncodedValues", true);
  auto revocationRegistryId =
      jsiToValue<std::string>(rt, options, "revocationRegistryId", true);
  auto revocationStatusList =
      jsiToValue<ObjectHandle>(rt, options, "revocationStatusList", true);
  auto revocation = jsiToValue<FfiCredRevInfo>(rt, options, "revocationConfiguration", true);

  ObjectHandle out;

  ErrorCode code = anoncreds_create_credential(
      credentialDefinition, credentialDefinitionPrivate, credentialOffer,
      credentialRequest, attributeNames, attributeRawValues,
<<<<<<< HEAD
      attributeEncodedValues, revocationRegistryId.c_str(),
      revocationStatusList, &revocation, &out);
=======
      attributeEncodedValues, revocationRegistryId.length() > 0 ? revocationRegistryId.c_str() : nullptr,
      revocationStatusList, revocation.reg_def ? &revocation : 0, &credP);
  handleError(rt, code);
>>>>>>> 32cb53ae

  return createReturnValue(rt, code, &out);
};

jsi::Value createCredentialOffer(jsi::Runtime &rt, jsi::Object options) {
  auto schemaId = jsiToValue<std::string>(rt, options, "schemaId");
  auto credentialDefinitionId =
      jsiToValue<std::string>(rt, options, "credentialDefinitionId");
  auto keyCorrectnessProof = jsiToValue<ObjectHandle>(rt, options, "keyCorrectnessProof");

  ObjectHandle out;

  ErrorCode code = anoncreds_create_credential_offer(
<<<<<<< HEAD
      schemaId.c_str(), credentialDefinitionId.c_str(), keyProof, &out);
=======
      schemaId.c_str(), credentialDefinitionId.c_str(), keyCorrectnessProof, &credOfferP);
  handleError(rt, code);
>>>>>>> 32cb53ae

  return createReturnValue(rt, code, &out);
};

jsi::Value createCredentialRequest(jsi::Runtime &rt, jsi::Object options) {
  auto entropy = jsiToValue<std::string>(rt, options, "entropy", true);
  auto proverDid = jsiToValue<std::string>(rt, options, "proverDid", true);
  auto credentialDefinition =
      jsiToValue<ObjectHandle>(rt, options, "credentialDefinition");
  auto masterSecret = jsiToValue<ObjectHandle>(rt, options, "masterSecret");
  auto masterSecretId = jsiToValue<std::string>(rt, options, "masterSecretId");
  auto credentialOffer =
      jsiToValue<ObjectHandle>(rt, options, "credentialOffer");

  CredentialRequestReturn out;

<<<<<<< HEAD
  ErrorCode code = anoncreds_create_credential_request(
      entropy.length() ? entropy.c_str() : nullptr,
      proverDid.length() ? proverDid.c_str() : nullptr, credentialDefinition,
      masterSecret, masterSecretId.c_str(), credentialOffer,
      &out.credentialRequest, &out.credentialRequestMetadata);

  return createReturnValue(rt, code, &out);
=======
  ErrorCode code = anoncreds_create_credential_request(entropy.length() ? entropy.c_str() : nullptr,
      proverDid.length() ? proverDid.c_str() : nullptr, credentialDefinition, masterSecret,
      masterSecretId.c_str(), credentialOffer, &credReqP, &credReqMetaP);
  handleError(rt, code);

  jsi::Object object = jsi::Object(rt);
  object.setProperty(rt, "credentialRequest", int(credReqP));
  object.setProperty(rt, "credentialRequestMetadata", int(credReqMetaP));
  return object;
>>>>>>> 32cb53ae
};

jsi::Value credentialGetAttribute(jsi::Runtime &rt, jsi::Object options) {
  auto handle = jsiToValue<ObjectHandle>(rt, options, "objectHandle");
  auto name = jsiToValue<std::string>(rt, options, "name");

  const char *out;

  ErrorCode code =
      anoncreds_credential_get_attribute(handle, name.c_str(), &out);

<<<<<<< HEAD
  return createReturnValue(rt, code, &out);
=======
  return resultP != nullptr ? jsi::String::createFromAscii(rt, resultP) : jsi::Value::null();
>>>>>>> 32cb53ae
};

jsi::Value encodeCredentialAttributes(jsi::Runtime &rt, jsi::Object options) {
  auto attributeRawValues =
      jsiToValue<FfiList_FfiStr>(rt, options, "attributeRawValues");

  const char *out;

  ErrorCode code =
      anoncreds_encode_credential_attributes(attributeRawValues, &out);

<<<<<<< HEAD
  return createReturnValue(rt, code, &out);
=======
  return resultP != nullptr ? jsi::String::createFromAscii(rt, resultP) : jsi::Value::null();
>>>>>>> 32cb53ae
};

jsi::Value processCredential(jsi::Runtime &rt, jsi::Object options) {
  auto credential = jsiToValue<ObjectHandle>(rt, options, "credential");
  auto credentialRequestMetadata =
      jsiToValue<ObjectHandle>(rt, options, "credentialRequestMetadata");
  auto masterSecret = jsiToValue<ObjectHandle>(rt, options, "masterSecret");
  auto credentialDefinition =
      jsiToValue<ObjectHandle>(rt, options, "credentialDefinition");
  auto revocationRegistryDefinition =
      jsiToValue<ObjectHandle>(rt, options, "revocationRegistryDefinition", true);

  ObjectHandle out;

  ErrorCode code = anoncreds_process_credential(
      credential, credentialRequestMetadata, masterSecret, credentialDefinition,
      revocationRegistryDefinition, &out);

  return createReturnValue(rt, code, &out);
};

// ===== REVOCATION =====

jsi::Value createOrUpdateRevocationState(jsi::Runtime &rt,
                                         jsi::Object options) {
  auto revocationRegistryDefinition =
      jsiToValue<ObjectHandle>(rt, options, "revocationRegistryDefinition");
  auto revocationStatusList =
      jsiToValue<ObjectHandle>(rt, options, "revocationStatusList");
  auto revocationRegistryIndex =
      jsiToValue<int64_t>(rt, options, "revocationRegistryIndex");
  auto tailsPath = jsiToValue<std::string>(rt, options, "tailsPath");
  auto revocationState =
      jsiToValue<ObjectHandle>(rt, options, "revocationState");
  auto oldRevocationStatusList =
      jsiToValue<ObjectHandle>(rt, options, "oldRevocationStatusList");

  ObjectHandle out;

  ErrorCode code = anoncreds_create_or_update_revocation_state(
      revocationRegistryDefinition, revocationStatusList,
      revocationRegistryIndex, tailsPath.c_str(), revocationState,
      oldRevocationStatusList, &out);

  return createReturnValue(rt, code, &out);
};

jsi::Value createRevocationStatusList(jsi::Runtime &rt, jsi::Object options) {
  auto revocationRegistryDefinitionId =
      jsiToValue<std::string>(rt, options, "revocationRegistryDefinitionId");
  auto issuerId =
      jsiToValue<std::string>(rt, options, "issuerId");
  auto revocationRegistryDefinition =
      jsiToValue<ObjectHandle>(rt, options, "revocationRegistryDefinition");
  auto issuerId = jsiToValue<std::string>(rt, options, "issuerId");
  auto timestamp = jsiToValue<int64_t>(rt, options, "timestamp");
  auto issuanceByDefault = jsiToValue<int8_t>(rt, options, "issuanceByDefault");

  ObjectHandle out;

  ErrorCode code = anoncreds_create_revocation_status_list(
      revocationRegistryDefinitionId.c_str(), revocationRegistryDefinition,
<<<<<<< HEAD
      issuerId.c_str(), timestamp, issuanceByDefault, &out);
=======
      issuerId.c_str(), timestamp, issuanceByDefault, &revocationStatusListP);
  handleError(rt, code);
>>>>>>> 32cb53ae

  return createReturnValue(rt, code, &out);
}

jsi::Value updateRevocationStatusList(jsi::Runtime &rt, jsi::Object options) {
  auto timestamp = jsiToValue<int64_t>(rt, options, "timestamp");
  auto issued = jsiToValue<FfiList_i32>(rt, options, "issued");
  auto revoked = jsiToValue<FfiList_i32>(rt, options, "revoked");
  auto revocationRegistryDefinition =
      jsiToValue<ObjectHandle>(rt, options, "revocationRegistryDefinition");
  auto revocationStatusList =
      jsiToValue<ObjectHandle>(rt, options, "revocationStatusList");

  ObjectHandle out;

  ErrorCode code = anoncreds_update_revocation_status_list(
      timestamp, issued, revoked, revocationRegistryDefinition,
      revocationStatusList, &out);

  return createReturnValue(rt, code, &out);
}

jsi::Value updateRevocationStatusListTimestampOnly(jsi::Runtime &rt,
                                                   jsi::Object options) {
  auto timestamp = jsiToValue<int64_t>(rt, options, "timestamp");
  auto revocationStatusList =
      jsiToValue<ObjectHandle>(rt, options, "revocationStatusList");

  ObjectHandle out;

  ErrorCode code = anoncreds_update_revocation_status_list_timestamp_only(
      timestamp, revocationStatusList, &out);

  return createReturnValue(rt, code, &out);
}

jsi::Value createRevocationRegistryDefinition(jsi::Runtime &rt,
                                              jsi::Object options) {
  auto credentialDefinition =
      jsiToValue<ObjectHandle>(rt, options, "credentialDefinition");
  auto credentialDefinitionId =
      jsiToValue<std::string>(rt, options, "credentialDefinitionId");
  auto issuerId = jsiToValue<std::string>(rt, options, "issuerId");
  auto tag = jsiToValue<std::string>(rt, options, "tag");
  auto revocationRegistryType =
      jsiToValue<std::string>(rt, options, "revocationRegistryType");
<<<<<<< HEAD
  auto maxCredNum = jsiToValue<int64_t>(rt, options, "maximumCredentialnumber");
  auto tailsDirPath =
      jsiToValue<std::string>(rt, options, "tailsDirPath", true);
=======
  auto maxCredNum = jsiToValue<int64_t>(rt, options, "maximumCredentialNumber");
  auto tailsDirPath = jsiToValue<std::string>(rt, options, "tailsDirectoryPath", true);
>>>>>>> 32cb53ae

  RevocationRegistryDefinitionReturn out;

  ErrorCode code = anoncreds_create_revocation_registry_def(
      credentialDefinition, credentialDefinitionId.c_str(), issuerId.c_str(),
      tag.c_str(), revocationRegistryType.c_str(), maxCredNum,
      tailsDirPath.length() > 0 ? tailsDirPath.c_str() : nullptr,
      &out.revocationRegistryDefinition,
      &out.revocationRegistryDefinitionPrivate);

<<<<<<< HEAD
  return createReturnValue(rt, code, &out);
=======
  jsi::Object object = jsi::Object(rt);
  object.setProperty(rt, "revocationRegistryDefinition", int(regDefP));
  object.setProperty(rt, "revocationRegistryDefinitionPrivate", int(regDefPrivateP));
  return object;
>>>>>>> 32cb53ae
};

jsi::Value revocationRegistryDefinitionGetAttribute(jsi::Runtime &rt,
                                                    jsi::Object options) {
  auto handle = jsiToValue<ObjectHandle>(rt, options, "objectHandle");
  auto name = jsiToValue<std::string>(rt, options, "name");

  const char *out;

  ErrorCode code = anoncreds_revocation_registry_definition_get_attribute(
      handle, name.c_str(), &out);

<<<<<<< HEAD
  return createReturnValue(rt, code, &out);
=======
  return resultP != nullptr ? jsi::String::createFromAscii(rt, resultP) : jsi::Value::null();
>>>>>>> 32cb53ae
};

} // namespace anoncreds<|MERGE_RESOLUTION|>--- conflicted
+++ resolved
@@ -97,33 +97,14 @@
   auto signatureType = jsiToValue<std::string>(rt, options, "signatureType");
   auto supportRevocation = jsiToValue<int8_t>(rt, options, "supportRevocation");
 
-<<<<<<< HEAD
   CredentialDefinitionReturn out;
 
   ErrorCode code = anoncreds_create_credential_definition(
       schemaId.c_str(), schema, tag.c_str(), issuerId.c_str(),
-      signatureType.c_str(), supportRevocation, &out.credentialDefinition,
-      &out.credentialDefinitionPrivate, &out.keyCorrectnessProof);
-
-  return createReturnValue(rt, code, &out);
-=======
-  ObjectHandle credentialDefinitionP;
-  ObjectHandle credentialDefinitionPrivateP;
-  ObjectHandle keyCorrectnessProofP;
-
-  ErrorCode code = anoncreds_create_credential_definition(
-      schemaId.c_str(), schema, tag.c_str(), issuerId.c_str(),
-      signatureType.c_str(), supportRevocation, &credentialDefinitionP,
-      &credentialDefinitionPrivateP, &keyCorrectnessProofP);
-  handleError(rt, code);
-
-  jsi::Object object = jsi::Object(rt);
-  object.setProperty(rt, "credentialDefinition", int(credentialDefinitionP));
-  object.setProperty(rt, "credentialDefinitionPrivate",
-                     int(credentialDefinitionPrivateP));
-  object.setProperty(rt, "keyCorrectnessProof", int(keyCorrectnessProofP));
-  return object;
->>>>>>> 32cb53ae
+      signatureType.c_str(), supportRevocation, &out->credentialDefinition,
+      &out->credentialDefinitionPrivate, &out->keyCorrectnessProof);
+
+  return createReturnValue(rt, code, &out);
 };
 
 // ===== AnonCreds Objects from JSON =====
@@ -143,241 +124,242 @@
 jsi::Value revocationRegistryDefinitionFromJson(jsi::Runtime &rt, jsi::Object options) {
   auto json = jsiToValue<std::string>(rt, options, "json");
 
-  ObjectHandle revocationRegistryDefinitionP;
-
-  ByteBuffer b = stringToByteBuffer(json);
-
-  ErrorCode code = anoncreds_revocation_registry_definition_from_json(b, &revocationRegistryDefinitionP);
+  ObjectHandle out;
+
+  ByteBuffer b = stringToByteBuffer(json);
+  ErrorCode code = anoncreds_revocation_registry_definition_from_json(b, &out);
+
+  auto returnValue = createReturnValue(rt, code, &out);
     
+  // free data
+  delete[] b.data;
+
+  return returnValue;
+};
+
+jsi::Value revocationRegistryFromJson(jsi::Runtime &rt, jsi::Object options) {
+  auto json = jsiToValue<std::string>(rt, options, "json");
+
+  ObjectHandle out;
+  ByteBuffer b = stringToByteBuffer(json);
+
+  ErrorCode code = anoncreds_revocation_registry_from_json(b, &out);
+    auto returnValue = createReturnValue(rt, code, &out);
+
+  // Free memory
+  delete[] b.data;
+
+  return returnValue;
+};
+
+jsi::Value presentationFromJson(jsi::Runtime &rt, jsi::Object options) {
+  auto json = jsiToValue<std::string>(rt, options, "json");
+
+  ObjectHandle out;
+  ByteBuffer b = stringToByteBuffer(json);
+
+  ErrorCode code = anoncreds_presentation_from_json(b, &out);
+  auto returnValue = createReturnValue(rt, code, &out);
+
+  // Free memory
+  delete[] b.data;
+
+  return returnValue;
+};
+
+jsi::Value presentationRequestFromJson(jsi::Runtime &rt, jsi::Object options) {
+  auto json = jsiToValue<std::string>(rt, options, "json");
+
+  ObjectHandle out;
+  ByteBuffer b = stringToByteBuffer(json);
+    
+  ErrorCode code = anoncreds_presentation_request_from_json(b, &out);
+  auto returnValue = createReturnValue(rt, code, &out);
+
+  // Free memory
+  delete[] b.data;
+
+  return returnValue;
+};
+
+jsi::Value credentialOfferFromJson(jsi::Runtime &rt, jsi::Object options) {
+  auto json = jsiToValue<std::string>(rt, options, "json");
+
+  ObjectHandle out;
+
+  ByteBuffer b = stringToByteBuffer(json);
+
+  ErrorCode code = anoncreds_credential_offer_from_json(b, &out);
+  
+  delete[] b.data;
   handleError(rt, code);
-  delete[] b.data;
-
-  return jsi::Value(int(revocationRegistryDefinitionP));
-};
-
-jsi::Value revocationRegistryFromJson(jsi::Runtime &rt, jsi::Object options) {
-  auto json = jsiToValue<std::string>(rt, options, "json");
-
-  ObjectHandle revocationRegistryP;
-
-  ByteBuffer b = stringToByteBuffer(json);
-
-  ErrorCode code = anoncreds_revocation_registry_from_json(b, &revocationRegistryP);
+
+  return jsi::Value(int(out));
+};
+
+jsi::Value schemaFromJson(jsi::Runtime &rt, jsi::Object options) {
+  auto json = jsiToValue<std::string>(rt, options, "json");
+
+  ObjectHandle out;
+  ByteBuffer b = stringToByteBuffer(json);
   
-  handleError(rt, code);
-  delete[] b.data;
-
-  return jsi::Value(int(revocationRegistryP));
-};
-
-jsi::Value presentationFromJson(jsi::Runtime &rt, jsi::Object options) {
-  auto json = jsiToValue<std::string>(rt, options, "json");
-
-  ObjectHandle presentationP;
-
-  ByteBuffer b = stringToByteBuffer(json);
-
-  ErrorCode code = anoncreds_presentation_from_json(b, &presentationP);
-
-  handleError(rt, code);
-  delete[] b.data;
-
-  return jsi::Value(int(presentationP));
-};
-
-jsi::Value presentationRequestFromJson(jsi::Runtime &rt, jsi::Object options) {
-  auto json = jsiToValue<std::string>(rt, options, "json");
-
-  ObjectHandle presentationRequestP;
-
-  ByteBuffer b = stringToByteBuffer(json);
-    
-  ErrorCode code = anoncreds_presentation_request_from_json(b, &presentationRequestP);
-
-  handleError(rt, code);
-  delete[] b.data;
-
-  return jsi::Value(int(presentationRequestP));
-};
-
-jsi::Value credentialOfferFromJson(jsi::Runtime &rt, jsi::Object options) {
-  auto json = jsiToValue<std::string>(rt, options, "json");
-
-  ObjectHandle credentialOfferP;
-
-  ByteBuffer b = stringToByteBuffer(json);
-
-  ErrorCode code = anoncreds_credential_offer_from_json(b, &credentialOfferP);
+  ErrorCode code = anoncreds_schema_from_json(b, &out);
+    auto returnValue = createReturnValue(rt, code, &out);
+
+  // Free memory
+  delete[] b.data;
+
+  return returnValue;
+};
+
+jsi::Value masterSecretFromJson(jsi::Runtime &rt, jsi::Object options) {
+  auto json = jsiToValue<std::string>(rt, options, "json");
+
+  ObjectHandle out;
+  ByteBuffer b = stringToByteBuffer(json);
   
-  delete[] b.data;
-  handleError(rt, code);
-
-  return jsi::Value(int(credentialOfferP));
-};
-
-jsi::Value schemaFromJson(jsi::Runtime &rt, jsi::Object options) {
-  auto json = jsiToValue<std::string>(rt, options, "json");
-
-  ObjectHandle schemaP;
-
-  ByteBuffer b = stringToByteBuffer(json);
-  
-  ErrorCode code = anoncreds_schema_from_json(b, &schemaP);
-  
-  handleError(rt, code);
-  delete[] b.data;
-
-  return jsi::Value(int(schemaP));
-};
-
-jsi::Value masterSecretFromJson(jsi::Runtime &rt, jsi::Object options) {
-  auto json = jsiToValue<std::string>(rt, options, "json");
-
-  ObjectHandle masterSecretP;
-
-  ByteBuffer b = stringToByteBuffer(json);
-  
-  ErrorCode code = anoncreds_master_secret_from_json(b, &masterSecretP);
-
-  handleError(rt, code);
-  delete[] b.data;
-
-  return jsi::Value(int(masterSecretP));
+  ErrorCode code = anoncreds_master_secret_from_json(b, &out);
+  auto returnValue = createReturnValue(rt, code, &out);
+
+  // Free memory
+  delete[] b.data;
+
+  return returnValue;
 };
 
 jsi::Value credentialRequestFromJson(jsi::Runtime &rt, jsi::Object options) {
   auto json = jsiToValue<std::string>(rt, options, "json");
 
-  ObjectHandle credentialRequestP;
-
-  ByteBuffer b = stringToByteBuffer(json);
-
-  ErrorCode code = anoncreds_credential_request_from_json(b, &credentialRequestP);
-  
-  handleError(rt, code);
-  delete[] b.data;
-
-  return jsi::Value(int(credentialRequestP));
+  ObjectHandle out;
+  ByteBuffer b = stringToByteBuffer(json);
+
+  ErrorCode code = anoncreds_credential_request_from_json(b, &out);
+    auto returnValue = createReturnValue(rt, code, &out);
+
+  // Free memory
+  delete[] b.data;
+
+  return returnValue;
 };
 
 jsi::Value credentialRequestMetadataFromJson(jsi::Runtime &rt, jsi::Object options) {
   auto json = jsiToValue<std::string>(rt, options, "json");
 
-  ObjectHandle credentialRequestMetadataP;
-
-  ByteBuffer b = stringToByteBuffer(json);
-
-  ErrorCode code = anoncreds_credential_request_metadata_from_json(b, &credentialRequestMetadataP);
-
-  handleError(rt, code);
-  delete[] b.data;
-
-  return jsi::Value(int(credentialRequestMetadataP));
+  ObjectHandle out;
+  ByteBuffer b = stringToByteBuffer(json);
+
+  ErrorCode code = anoncreds_credential_request_metadata_from_json(b, &out);
+  auto returnValue = createReturnValue(rt, code, &out);
+
+  // Free memory
+  delete[] b.data;
+
+  return returnValue;
 };
 
 jsi::Value credentialFromJson(jsi::Runtime &rt, jsi::Object options) {
   auto json = jsiToValue<std::string>(rt, options, "json");
 
-  ObjectHandle credentialP;
-
-  ByteBuffer b = stringToByteBuffer(json);
-
-  ErrorCode code = anoncreds_credential_from_json(b, &credentialP);
-  
-  handleError(rt, code);
-  delete[] b.data;
-
-  return jsi::Value(int(credentialP));
+  ObjectHandle out;
+  ByteBuffer b = stringToByteBuffer(json);
+
+  ErrorCode code = anoncreds_credential_from_json(b, &out);
+    auto returnValue = createReturnValue(rt, code, &out);
+
+  // Free memory
+  delete[] b.data;
+
+  return returnValue;
 };
 
 jsi::Value revocationRegistryDefinitionPrivateFromJson(jsi::Runtime &rt, jsi::Object options) {
   auto json = jsiToValue<std::string>(rt, options, "json");
 
-  ObjectHandle revocationRegistryDefinitionPrivateP;
-
-  ByteBuffer b = stringToByteBuffer(json);
-
-  ErrorCode code = anoncreds_revocation_registry_definition_private_from_json(b, &revocationRegistryDefinitionPrivateP);
-  
-  handleError(rt, code);
-  delete[] b.data;
-
-  return jsi::Value(int(revocationRegistryDefinitionPrivateP));
+  ObjectHandle out;
+  ByteBuffer b = stringToByteBuffer(json);
+
+  ErrorCode code = anoncreds_revocation_registry_definition_private_from_json(b, &out);
+    auto returnValue = createReturnValue(rt, code, &out);
+
+  // Free memory
+  delete[] b.data;
+
+  return returnValue;
 };
 
 jsi::Value revocationStateFromJson(jsi::Runtime &rt, jsi::Object options) {
   auto json = jsiToValue<std::string>(rt, options, "json");
 
-  ObjectHandle revocationStateP;
-
-  ByteBuffer b = stringToByteBuffer(json);
-
-  ErrorCode code = anoncreds_revocation_state_from_json(b, &revocationStateP);
-  
-  handleError(rt, code);
-  delete[] b.data;
-
-  return jsi::Value(int(revocationStateP));
+  ObjectHandle out;
+  ByteBuffer b = stringToByteBuffer(json);
+
+  ErrorCode code = anoncreds_revocation_state_from_json(b, &out);
+    auto returnValue = createReturnValue(rt, code, &out);
+
+  // Free memory
+  delete[] b.data;
+
+  return returnValue;
 };
 
 jsi::Value revocationRegistryDeltaFromJson(jsi::Runtime &rt, jsi::Object options) {
   auto json = jsiToValue<std::string>(rt, options, "json");
 
-  ObjectHandle revocationRegistryDeltaP;
-
-  ByteBuffer b = stringToByteBuffer(json);
-
-  ErrorCode code = anoncreds_revocation_registry_delta_from_json(b, &revocationRegistryDeltaP);
-  
-  handleError(rt, code);
-  delete[] b.data;
-
-  return jsi::Value(int(revocationRegistryDeltaP));
+  ObjectHandle out;
+  ByteBuffer b = stringToByteBuffer(json);
+
+  ErrorCode code = anoncreds_revocation_registry_delta_from_json(b, &out);
+    auto returnValue = createReturnValue(rt, code, &out);
+
+  // Free memory
+  delete[] b.data;
+
+  return returnValue;
 };
 
 jsi::Value credentialDefinitionFromJson(jsi::Runtime &rt, jsi::Object options) {
   auto json = jsiToValue<std::string>(rt, options, "json");
 
-  ObjectHandle credentialDefinitionP;
-
-  ByteBuffer b = stringToByteBuffer(json);
-
-  ErrorCode code = anoncreds_credential_definition_from_json(b, &credentialDefinitionP);
-
-  handleError(rt, code);
-  delete[] b.data;
-
-  return jsi::Value(int(credentialDefinitionP));
+  ObjectHandle out;
+  ByteBuffer b = stringToByteBuffer(json);
+
+  ErrorCode code = anoncreds_credential_definition_from_json(b, &out);
+  auto returnValue = createReturnValue(rt, code, &out);
+
+  // Free memory
+  delete[] b.data;
+
+  return returnValue;
 };
 
 jsi::Value credentialDefinitionPrivateFromJson(jsi::Runtime &rt, jsi::Object options) {
   auto json = jsiToValue<std::string>(rt, options, "json");
 
-  ObjectHandle credentialDefinitionPrivateP;
-
-  ByteBuffer b = stringToByteBuffer(json);
-
-  ErrorCode code = anoncreds_credential_definition_private_from_json(b, &credentialDefinitionPrivateP);
-
-  handleError(rt, code);
-  delete[] b.data;
-
-  return jsi::Value(int(credentialDefinitionPrivateP));
+  ObjectHandle out;
+  ByteBuffer b = stringToByteBuffer(json);
+
+  ErrorCode code = anoncreds_credential_definition_private_from_json(b, &out);
+  auto returnValue = createReturnValue(rt, code, &out);
+
+  // Free memory
+  delete[] b.data;
+
+  return returnValue;
 };
 
 jsi::Value keyCorrectnessProofFromJson(jsi::Runtime &rt, jsi::Object options) {
   auto json = jsiToValue<std::string>(rt, options, "json");
 
-  ObjectHandle keyCorrectnessProofP;
-
-  ByteBuffer b = stringToByteBuffer(json);
-
-  ErrorCode code = anoncreds_key_correctness_proof_from_json(b, &keyCorrectnessProofP);
-
-  handleError(rt, code);
-  delete[] b.data;
-
-  return jsi::Value(int(keyCorrectnessProofP));
+  ObjectHandle out;
+  ByteBuffer b = stringToByteBuffer(json);
+
+  ErrorCode code = anoncreds_key_correctness_proof_from_json(b, &out);
+  auto returnValue = createReturnValue(rt, code, &out);
+
+  // Free memory
+  delete[] b.data;
+
+  return returnValue;
 };
 
 // ===== PROOFS =====
@@ -406,13 +388,9 @@
   ErrorCode code = anoncreds_create_presentation(
       presentationRequest, credentials, credentialsProve, selfAttestedNames,
       selfAttestedValues, masterSecret, schemas, schemaIds,
-<<<<<<< HEAD
-      credentialDefinitions, credentialDefinitionids, &out);
-
-  return createReturnValue(rt, code, &out);
-=======
-      credentialDefinitions, credentialDefinitionIds, &presentationP);
-  handleError(rt, code);
+      credentialDefinitions, credentialDefinitionIds, &out);
+
+  auto returnValue = createReturnValue(rt, code, &out);
 
   // Free memory
   delete[] credentials.data;
@@ -433,8 +411,8 @@
   for (int i = 0; i < selfAttestedValues.count; i++) {
     delete[] selfAttestedValues.data[i];
   }
-  return jsi::Value(int(presentationP));
->>>>>>> 32cb53ae
+
+  return returnValue;
 };
 
 jsi::Value verifyPresentation(jsi::Runtime &rt, jsi::Object options) {
@@ -452,16 +430,9 @@
   auto revocationRegistryDefinitionIds = jsiToValue<FfiList_FfiStr>(
       rt, options, "revocationRegistryDefinitionIds", true);
   auto revocationStatusLists =
-<<<<<<< HEAD
-      jsiToValue<FfiList_ObjectHandle>(rt, options, "revocationStatusLists");
-  auto nonrevokedIntervalOverride =
-      jsiToValue<FfiList_FfiNonrevokedIntervalOverride>(
-          rt, options, "nonRevokedIntervalOverride", true);
-=======
       jsiToValue<FfiList_ObjectHandle>(rt, options, "revocationStatusLists", true);
   auto nonRevokedIntervalOverrides =
       jsiToValue<FfiList_FfiNonrevokedIntervalOverride>(rt, options, "nonRevokedIntervalOverrides", true);
->>>>>>> 32cb53ae
 
   int8_t out;
 
@@ -469,13 +440,9 @@
       presentation, presentationRequest, schemas, schemaIds,
       credentialDefinitions, credentialDefinitionIds,
       revocationRegistryDefinitions, revocationRegistryDefinitionIds,
-<<<<<<< HEAD
-      revocationStatusLists, nonrevokedIntervalOverride, &out);
-
-  return createReturnValue(rt, code, &out);
-=======
-      revocationStatusLists, nonRevokedIntervalOverrides, &resultP);
-  handleError(rt, code);
+      revocationStatusLists, nonRevokedIntervalOverrides, &out);
+
+  auto returnValue = createReturnValue(rt, code, &out);
 
   // Free memory
   for (int i = 0; i < schemaIds.count; i++) {
@@ -486,8 +453,8 @@
     delete[] credentialDefinitionIds.data[i];
   }
   delete[] credentialDefinitions.data;
-  return jsi::Value(int(resultP));
->>>>>>> 32cb53ae
+
+  return returnValue;
 };
 
 // ===== CREDENTIALS =====
@@ -517,14 +484,11 @@
   ErrorCode code = anoncreds_create_credential(
       credentialDefinition, credentialDefinitionPrivate, credentialOffer,
       credentialRequest, attributeNames, attributeRawValues,
-<<<<<<< HEAD
-      attributeEncodedValues, revocationRegistryId.c_str(),
-      revocationStatusList, &revocation, &out);
-=======
-      attributeEncodedValues, revocationRegistryId.length() > 0 ? revocationRegistryId.c_str() : nullptr,
-      revocationStatusList, revocation.reg_def ? &revocation : 0, &credP);
-  handleError(rt, code);
->>>>>>> 32cb53ae
+      attributeEncodedValues,
+      revocationRegistryId.length() > 0 ? revocationRegistryId.c_str() : nullptr,
+      revocationStatusList, 
+      revocation.reg_def ? &revocation : 0,
+      &out);
 
   return createReturnValue(rt, code, &out);
 };
@@ -538,12 +502,7 @@
   ObjectHandle out;
 
   ErrorCode code = anoncreds_create_credential_offer(
-<<<<<<< HEAD
-      schemaId.c_str(), credentialDefinitionId.c_str(), keyProof, &out);
-=======
-      schemaId.c_str(), credentialDefinitionId.c_str(), keyCorrectnessProof, &credOfferP);
-  handleError(rt, code);
->>>>>>> 32cb53ae
+      schemaId.c_str(), credentialDefinitionId.c_str(), keyCorrectnessProof, &out);
 
   return createReturnValue(rt, code, &out);
 };
@@ -560,7 +519,6 @@
 
   CredentialRequestReturn out;
 
-<<<<<<< HEAD
   ErrorCode code = anoncreds_create_credential_request(
       entropy.length() ? entropy.c_str() : nullptr,
       proverDid.length() ? proverDid.c_str() : nullptr, credentialDefinition,
@@ -568,17 +526,6 @@
       &out.credentialRequest, &out.credentialRequestMetadata);
 
   return createReturnValue(rt, code, &out);
-=======
-  ErrorCode code = anoncreds_create_credential_request(entropy.length() ? entropy.c_str() : nullptr,
-      proverDid.length() ? proverDid.c_str() : nullptr, credentialDefinition, masterSecret,
-      masterSecretId.c_str(), credentialOffer, &credReqP, &credReqMetaP);
-  handleError(rt, code);
-
-  jsi::Object object = jsi::Object(rt);
-  object.setProperty(rt, "credentialRequest", int(credReqP));
-  object.setProperty(rt, "credentialRequestMetadata", int(credReqMetaP));
-  return object;
->>>>>>> 32cb53ae
 };
 
 jsi::Value credentialGetAttribute(jsi::Runtime &rt, jsi::Object options) {
@@ -590,11 +537,7 @@
   ErrorCode code =
       anoncreds_credential_get_attribute(handle, name.c_str(), &out);
 
-<<<<<<< HEAD
-  return createReturnValue(rt, code, &out);
-=======
-  return resultP != nullptr ? jsi::String::createFromAscii(rt, resultP) : jsi::Value::null();
->>>>>>> 32cb53ae
+  return createReturnValue(rt, code, &out);
 };
 
 jsi::Value encodeCredentialAttributes(jsi::Runtime &rt, jsi::Object options) {
@@ -606,11 +549,7 @@
   ErrorCode code =
       anoncreds_encode_credential_attributes(attributeRawValues, &out);
 
-<<<<<<< HEAD
-  return createReturnValue(rt, code, &out);
-=======
-  return resultP != nullptr ? jsi::String::createFromAscii(rt, resultP) : jsi::Value::null();
->>>>>>> 32cb53ae
+  return createReturnValue(rt, code, &out);
 };
 
 jsi::Value processCredential(jsi::Runtime &rt, jsi::Object options) {
@@ -673,12 +612,7 @@
 
   ErrorCode code = anoncreds_create_revocation_status_list(
       revocationRegistryDefinitionId.c_str(), revocationRegistryDefinition,
-<<<<<<< HEAD
       issuerId.c_str(), timestamp, issuanceByDefault, &out);
-=======
-      issuerId.c_str(), timestamp, issuanceByDefault, &revocationStatusListP);
-  handleError(rt, code);
->>>>>>> 32cb53ae
 
   return createReturnValue(rt, code, &out);
 }
@@ -725,14 +659,8 @@
   auto tag = jsiToValue<std::string>(rt, options, "tag");
   auto revocationRegistryType =
       jsiToValue<std::string>(rt, options, "revocationRegistryType");
-<<<<<<< HEAD
-  auto maxCredNum = jsiToValue<int64_t>(rt, options, "maximumCredentialnumber");
-  auto tailsDirPath =
-      jsiToValue<std::string>(rt, options, "tailsDirPath", true);
-=======
   auto maxCredNum = jsiToValue<int64_t>(rt, options, "maximumCredentialNumber");
   auto tailsDirPath = jsiToValue<std::string>(rt, options, "tailsDirectoryPath", true);
->>>>>>> 32cb53ae
 
   RevocationRegistryDefinitionReturn out;
 
@@ -743,14 +671,7 @@
       &out.revocationRegistryDefinition,
       &out.revocationRegistryDefinitionPrivate);
 
-<<<<<<< HEAD
-  return createReturnValue(rt, code, &out);
-=======
-  jsi::Object object = jsi::Object(rt);
-  object.setProperty(rt, "revocationRegistryDefinition", int(regDefP));
-  object.setProperty(rt, "revocationRegistryDefinitionPrivate", int(regDefPrivateP));
-  return object;
->>>>>>> 32cb53ae
+  return createReturnValue(rt, code, &out);
 };
 
 jsi::Value revocationRegistryDefinitionGetAttribute(jsi::Runtime &rt,
@@ -763,11 +684,7 @@
   ErrorCode code = anoncreds_revocation_registry_definition_get_attribute(
       handle, name.c_str(), &out);
 
-<<<<<<< HEAD
-  return createReturnValue(rt, code, &out);
-=======
-  return resultP != nullptr ? jsi::String::createFromAscii(rt, resultP) : jsi::Value::null();
->>>>>>> 32cb53ae
+  return createReturnValue(rt, code, &out);
 };
 
 } // namespace anoncreds