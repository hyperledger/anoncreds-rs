#include <vector>

#include <turboModuleUtility.h>

namespace anoncredsTurboModuleUtility {

using byteVector = std::vector<uint8_t>;

std::shared_ptr<react::CallInvoker> invoker;

void registerTurboModule(jsi::Runtime &rt,
                         std::shared_ptr<react::CallInvoker> jsCallInvoker) {
  // Setting the callInvoker for async code
  invoker = jsCallInvoker;
  // Create a TurboModuleRustHostObject
  auto instance = std::make_shared<AnoncredsTurboModuleHostObject>(rt);
  // Create a JS equivalent object of the instance
  jsi::Object jsInstance = jsi::Object::createFromHostObject(rt, instance);
  // Register the object on global
  rt.global().setProperty(rt, "_anoncreds", std::move(jsInstance));
}

void assertValueIsObject(jsi::Runtime &rt, const jsi::Value *val) {
  val->asObject(rt);
}

template <>
jsi::Value createReturnValue(jsi::Runtime &rt, ErrorCode code,
                             nullptr_t value) {
  auto object = jsi::Object(rt);

  if (code == ErrorCode::Success) {
    object.setProperty(rt, "value", jsi::Value::null());
  }

  object.setProperty(rt, "errorCode", int(code));

  return object;
}

template <>
jsi::Value createReturnValue(jsi::Runtime &rt, ErrorCode code,
                             const char **value) {
  auto object = jsi::Object(rt);

  if (code == ErrorCode::Success) {
    auto isNullptr = value == nullptr || *value == nullptr;
    auto valueWithoutNullptr = isNullptr
                                   ? jsi::Value::null()
                                   : jsi::String::createFromAscii(rt, *value);
    object.setProperty(rt, "value", valueWithoutNullptr);
  }

  object.setProperty(rt, "errorCode", int(code));

  return object;
}

template <>
jsi::Value createReturnValue(jsi::Runtime &rt, ErrorCode code, int8_t *value) {
  auto object = jsi::Object(rt);

  if (code == ErrorCode::Success) {
    auto valueWithoutNullptr =
        value == nullptr ? jsi::Value::null() : jsi::Value(rt, int(*value));
    object.setProperty(rt, "value", valueWithoutNullptr);
  }

  object.setProperty(rt, "errorCode", int(code));

  return object;
}

template <>
jsi::Value createReturnValue(jsi::Runtime &rt, ErrorCode code,
                             uint32_t *value) {
  auto object = jsi::Object(rt);

  if (code == ErrorCode::Success) {
    auto valueWithoutNullptr =
        value == nullptr ? jsi::Value::null() : jsi::Value(rt, int(*value));
    object.setProperty(rt, "value", valueWithoutNullptr);
  }

  object.setProperty(rt, "errorCode", int(code));

  return object;
}

template <>
jsi::Value createReturnValue(jsi::Runtime &rt, ErrorCode code,
                             ObjectHandle *value) {
  auto object = jsi::Object(rt);

  if (code == ErrorCode::Success) {
    auto valueWithoutNullptr =
        value == nullptr ? jsi::Value::null() : jsi::Value(rt, int(*value));
    object.setProperty(rt, "value", valueWithoutNullptr);
  }

  object.setProperty(rt, "errorCode", int(code));

  return object;
}

template <>
jsi::Value createReturnValue(jsi::Runtime &rt, ErrorCode code,
                             ByteBuffer *value) {
  auto object = jsi::Object(rt);

  if (code == ErrorCode::Success) {
    auto valueWithoutNullptr =
        value == nullptr
            ? jsi::Value::null()
            : jsi::String::createFromUtf8(rt, value->data, value->len);
    object.setProperty(rt, "value", valueWithoutNullptr);
  }

  object.setProperty(rt, "errorCode", int(code));

  return object;
}

template <>
jsi::Value createReturnValue(jsi::Runtime &rt, ErrorCode code,
                             anoncreds::CredentialDefinitionReturn *value) {
  auto object = jsi::Object(rt);

  if (code == ErrorCode::Success) {
    if (value == nullptr) {
      object.setProperty(rt, "value", jsi::Value::null());
    } else {
      auto objectValue = jsi::Object(rt);
      objectValue.setProperty(rt, "credentialDefinition",
                         int(value->credentialDefinition));
      objectValue.setProperty(rt, "credentialDefinitionPrivate",
                         int(value->credentialDefinitionPrivate));
      objectValue.setProperty(rt, "keyCorrectnessProof",
                         int(value->keyCorrectnessProof));
      object.setProperty(rt, "value", objectValue);
    }
  }

  object.setProperty(rt, "errorCode", int(code));

  return object;
}

template <>
jsi::Value createReturnValue(jsi::Runtime &rt, ErrorCode code,
                             anoncreds::CredentialRequestReturn *value) {
  auto object = jsi::Object(rt);

  if (code == ErrorCode::Success) {
    if (value == nullptr) {
      object.setProperty(rt, "value", jsi::Value::null());
    } else {
      auto objectValue = jsi::Object(rt);
      objectValue.setProperty(rt, "credentialRequest",
                         int(value->credentialRequest));
      objectValue.setProperty(rt, "credentialRequestMetadata",
                         int(value->credentialRequestMetadata));
      object.setProperty(rt, "value", objectValue);
    }
  }

  object.setProperty(rt, "errorCode", int(code));

  return object;
}

template <>
jsi::Value
createReturnValue(jsi::Runtime &rt, ErrorCode code,
                  anoncreds::RevocationRegistryDefinitionReturn *value) {
  auto object = jsi::Object(rt);

  if (code == ErrorCode::Success) {
    if (value == nullptr) {
      object.setProperty(rt, "value", jsi::Value::null());
    } else {
      auto objectValue = jsi::Object(rt);
      objectValue.setProperty(rt, "revocationRegistryDefinition",
                         int(value->revocationRegistryDefinition));
      objectValue.setProperty(rt, "revocationRegistryDefinitionPrivate",
                         int(value->revocationRegistryDefinitionPrivate));
      object.setProperty(rt, "value", objectValue);
    }
  }

  object.setProperty(rt, "errorCode", int(code));

  return object;
}

template <>
uint8_t jsiToValue(jsi::Runtime &rt, jsi::Object &options, const char *name,
                   bool optional) {
  jsi::Value value = options.getProperty(rt, name);
  if ((value.isNull() || value.isUndefined()) && optional)
    return 0;

  if (value.isNumber())
    return value.asNumber();

  throw jsi::JSError(rt, errorPrefix + name + errorInfix + "number");
};

template <>
int8_t jsiToValue(jsi::Runtime &rt, jsi::Object &options, const char *name,
                  bool optional) {
  jsi::Value value = options.getProperty(rt, name);
  if ((value.isNull() || value.isUndefined()) && optional)
    return 0;

  if (value.isNumber())
    return value.asNumber();

  if (value.isBool())
      return value.asBool() ? 1 : 0;

  throw jsi::JSError(rt, errorPrefix + name + errorInfix + "number");
};

template <>
std::string jsiToValue<std::string>(jsi::Runtime &rt, jsi::Object &options,
                                    const char *name, bool optional) {
  jsi::Value value = options.getProperty(rt, name);

  if ((value.isNull() || value.isUndefined()) && optional)
    return std::string();

  if (value.isString()) {
    auto x = value.asString(rt).utf8(rt);
    return x;
  }

  throw jsi::JSError(rt, errorPrefix + name + errorInfix + "string");
}

template <>
int64_t jsiToValue(jsi::Runtime &rt, jsi::Object &options, const char *name,
                   bool optional) {
  jsi::Value value = options.getProperty(rt, name);
  if ((value.isNull() || value.isUndefined()) && optional)
    return 0;

  if (value.isNumber())
    return value.asNumber();

  throw jsi::JSError(rt, errorPrefix + name + errorInfix + "number");
};

template <>
int32_t jsiToValue(jsi::Runtime &rt, jsi::Object &options, const char *name,
                   bool optional) {
  jsi::Value value = options.getProperty(rt, name);
  if ((value.isNull() || value.isUndefined()) && optional)
    return 0;

  if (value.isNumber())
    return value.asNumber();

  throw jsi::JSError(rt, errorPrefix + name + errorInfix + "number");
};

template <>
std::vector<int32_t>
jsiToValue<std::vector<int32_t>>(jsi::Runtime &rt, jsi::Object &options,
                                 const char *name, bool optional) {
  jsi::Value value = options.getProperty(rt, name);

  if (value.isObject() && value.asObject(rt).isArray(rt)) {
    std::vector<int32_t> vec = {};
    jsi::Array arr = value.asObject(rt).asArray(rt);
    size_t length = arr.length(rt);
    for (int i = 0; i < length; i++) {
      jsi::Value element = arr.getValueAtIndex(rt, i);
      if (element.isNumber()) {
        vec.push_back(element.asNumber());
      } else {
        throw jsi::JSError(rt, errorPrefix + name + errorInfix + "number");
      }
    }
    return vec;
  }

  if (optional)
    return {};

  throw jsi::JSError(rt, errorPrefix + name + errorInfix + "Array<number>");
}

template <>
ObjectHandle jsiToValue(jsi::Runtime &rt, jsi::Object &options,
                        const char *name, bool optional) {
  jsi::Value value = options.getProperty(rt, name);
  if ((value.isNull() || value.isUndefined()) && optional)
    return 0;

  if (value.isNumber())
    return value.asNumber();

  throw jsi::JSError(rt,
                     errorPrefix + name + errorInfix + "ObjectHandle.handle");
};

template <>
FfiCredentialEntry jsiToValue(jsi::Runtime &rt, jsi::Object &options,
                              const char *name, bool optional) {
  jsi::Value value = options.getProperty(rt, name);
  if ((value.isNull() || value.isUndefined()) && optional)
    return FfiCredentialEntry{};

  if (value.isObject()) {
    jsi::Object valueAsObject = value.asObject(rt);
    auto credential = jsiToValue<ObjectHandle>(rt, valueAsObject, "credential");
<<<<<<< HEAD
    auto timestamp = jsiToValue<int32_t>(rt, valueAsObject, "timestamp");
=======
    auto timestamp = jsiToValue<int32_t>(rt, valueAsObject, "timestamp", true);
>>>>>>> 32cb53ae
    auto revocationState =
        jsiToValue<ObjectHandle>(rt, valueAsObject, "revocationState", true);

    return FfiCredentialEntry{.credential = credential,
                              .timestamp = timestamp,
                              .rev_state = revocationState};
  }

  throw jsi::JSError(rt, errorPrefix + name + errorInfix + "CredentialEntry");
};

template <>
FfiCredentialProve jsiToValue(jsi::Runtime &rt, jsi::Object &options,
                              const char *name, bool optional) {
  jsi::Value value = options.getProperty(rt, name);
  if ((value.isNull() || value.isUndefined()) && optional)
    return FfiCredentialProve{};

  if (value.isObject()) {
    jsi::Object valueAsObject = value.asObject(rt);
    auto entryIndex = jsiToValue<int64_t>(rt, valueAsObject, "entryIndex");
    auto referent = jsiToValue<std::string>(rt, valueAsObject, "referent");
    auto isPredicate = jsiToValue<int8_t>(rt, valueAsObject, "isPredicate");
    auto reveal = jsiToValue<int8_t>(rt, valueAsObject, "reveal");

    return FfiCredentialProve{.entry_idx = entryIndex,
                              .is_predicate = isPredicate,
                              .referent = referent.c_str(),
                              .reveal = reveal};
  }

  throw jsi::JSError(rt, errorPrefix + name + errorInfix + "CredentialProve");
};

template <>
FfiList_FfiCredentialEntry
jsiToValue<FfiList_FfiCredentialEntry>(jsi::Runtime &rt, jsi::Object &options,
                                       const char *name, bool optional) {
  jsi::Value value = options.getProperty(rt, name);

  if (value.isObject() && value.asObject(rt).isArray(rt)) {
    auto arr = value.asObject(rt).asArray(rt);
    auto len = arr.length(rt);

    auto credentialEntry = new FfiCredentialEntry[arrayMaxSize];

    // TODO: error Handling
    for (int i = 0; i < len; i++) {
      auto element = arr.getValueAtIndex(rt, i);
      auto valueAsObject = element.asObject(rt);

      auto credential =
          jsiToValue<ObjectHandle>(rt, valueAsObject, "credential");
<<<<<<< HEAD
      auto timestamp = jsiToValue<int32_t>(rt, valueAsObject, "timestamp");
=======
      auto timestamp = jsiToValue<int32_t>(rt, valueAsObject, "timestamp", true);
>>>>>>> 32cb53ae
      auto revocationState =
          jsiToValue<ObjectHandle>(rt, valueAsObject, "revocationState", true);

      credentialEntry[i] = *new FfiCredentialEntry[sizeof(FfiCredentialEntry)];
      credentialEntry[i] = FfiCredentialEntry{.credential = credential,
                                              .timestamp = timestamp,
                                              .rev_state = revocationState};
    }

    return FfiList_FfiCredentialEntry{.count = len, .data = credentialEntry};
  }

  if (optional)
    return FfiList_FfiCredentialEntry{};

  throw jsi::JSError(rt, errorPrefix + name + errorInfix + "Array<number>");
}

template <>
FfiList_FfiCredentialProve
jsiToValue<FfiList_FfiCredentialProve>(jsi::Runtime &rt, jsi::Object &options,
                                       const char *name, bool optional) {
  jsi::Value value = options.getProperty(rt, name);

  if (value.isObject() && value.asObject(rt).isArray(rt)) {
    auto arr = value.asObject(rt).asArray(rt);
    auto len = arr.length(rt);

    auto credentialProve = new FfiCredentialProve[len];

    // TODO: error Handling
    for (int i = 0; i < len; i++) {
      auto element = arr.getValueAtIndex(rt, i);
      auto valueAsObject = element.asObject(rt);

      auto entryIndex = jsiToValue<int64_t>(rt, valueAsObject, "entryIndex");
      auto referent = jsiToValue<std::string>(rt, valueAsObject, "referent");
      auto isPredicate = jsiToValue<int8_t>(rt, valueAsObject, "isPredicate");
      auto reveal = jsiToValue<int8_t>(rt, valueAsObject, "reveal");

      char *ffiStr = new char[referent.length() + 1];
      std::copy(referent.begin(), referent.end(), ffiStr);
      ffiStr[referent.length()] = '\0';

      credentialProve[i] = *new FfiCredentialProve[sizeof(FfiCredentialProve)];
      credentialProve[i] = FfiCredentialProve{.entry_idx = entryIndex,
                                              .is_predicate = isPredicate,
                                              .referent = ffiStr,
                                              .reveal = reveal};
    }
    return FfiList_FfiCredentialProve{.count = len, .data = credentialProve};
  }

  if (optional)
    return FfiList_FfiCredentialProve{};

  throw jsi::JSError(rt, errorPrefix + name + errorInfix + "Array<number>");
}

template <>
FfiList_ObjectHandle
jsiToValue<FfiList_ObjectHandle>(jsi::Runtime &rt, jsi::Object &options,
                                 const char *name, bool optional) {
  jsi::Value value = options.getProperty(rt, name);

  if (value.isObject() && value.asObject(rt).isArray(rt)) {
    auto arr = value.asObject(rt).asArray(rt);
    auto len = arr.length(rt);

    auto objectHandle = new ObjectHandle[arrayMaxSize];

    // TODO: error Handling
    for (int i = 0; i < len; i++) {
      auto element = arr.getValueAtIndex(rt, i);
      auto valueAsNumber = element.asNumber();

      objectHandle[i] = *new size_t[sizeof(valueAsNumber)];
      objectHandle[i] = size_t(valueAsNumber);
    }
    return FfiList_ObjectHandle{.count = len, .data = objectHandle};
  }

  if (optional)
    return FfiList_ObjectHandle{};

  throw jsi::JSError(rt, errorPrefix + name + errorInfix + "Array<number>");
}

template <>
FfiList_FfiStr jsiToValue<FfiList_FfiStr>(jsi::Runtime &rt,
                                          jsi::Object &options,
                                          const char *name, bool optional) {
  jsi::Value value = options.getProperty(rt, name);

  if (value.isObject() && value.asObject(rt).isArray(rt)) {
    auto arr = value.asObject(rt).asArray(rt);
    auto len = arr.length(rt);

    if (len == 0) {
      return FfiList_FfiStr{};
    }
    char **ffiStr = new char *[len];

    for (int i = 0; i < len; i++) {
      // TODO: check if string first
      jsi::Value element = arr.getValueAtIndex(rt, i);
      std::string s = element.asString(rt).utf8(rt);
      ffiStr[i] = new char[s.length() + 1];
      std::copy(s.begin(), s.end(), ffiStr[i]);
      ffiStr[i][s.length()] = '\0';
    }

    return FfiList_FfiStr{.count = len, .data = ffiStr};
  }

  if (optional) {
    return FfiList_FfiStr{};
  }

  throw jsi::JSError(rt, errorPrefix + name + errorInfix + "Array<string>");
}

template <>
FfiList_i32 jsiToValue<FfiList_i32>(jsi::Runtime &rt, jsi::Object &options,
                                    const char *name, bool optional) {
  jsi::Value value = options.getProperty(rt, name);

  if (value.isObject() && value.asObject(rt).isArray(rt)) {
    auto arr = value.asObject(rt).asArray(rt);
    auto len = arr.length(rt);

    auto num = new int32_t[arrayMaxSize];

    // TODO: error Handling
    for (int i = 0; i < len; i++) {
      auto element = arr.getValueAtIndex(rt, i);
      auto valueAsNumber = element.asNumber();

      num[i] = *new int32_t[sizeof(valueAsNumber)];
      num[i] = int32_t(valueAsNumber);
    }

    return FfiList_i32{.count = len, .data = num};
  }

  if (optional)
    return FfiList_i32{};

  throw jsi::JSError(rt, errorPrefix + name + errorInfix + "Array<number>");
}

template <>
FfiCredRevInfo jsiToValue(jsi::Runtime &rt, jsi::Object &options,
                          const char *name, bool optional) {
  jsi::Value value = options.getProperty(rt, name);
  if ((value.isNull() || value.isUndefined()) && optional)
    return FfiCredRevInfo{};

  if (value.isObject()) {
    jsi::Object valueAsObject = value.asObject(rt);
    auto registryDefinition =
        jsiToValue<ObjectHandle>(rt, valueAsObject, "registryDefinition");
    auto registryDefinitionPrivate = jsiToValue<ObjectHandle>(
        rt, valueAsObject, "registryDefinitionPrivate");
    auto registryIndex =
        jsiToValue<int64_t>(rt, valueAsObject, "registryIndex");
    auto tailsPath = jsiToValue<std::string>(rt, valueAsObject, "tailsPath");

    return FfiCredRevInfo{.reg_def = registryDefinition,
                          .reg_def_private = registryDefinitionPrivate,
                          .reg_idx = registryIndex,
                          .tails_path = tailsPath.c_str()};
  }

  throw jsi::JSError(rt, errorPrefix + name + errorInfix +
                             "CredentialRevocationConfig");
};

template <>
<<<<<<< HEAD
FfiList_FfiNonrevokedIntervalOverride
jsiToValue<FfiList_FfiNonrevokedIntervalOverride>(jsi::Runtime &rt,
                                                  jsi::Object &options,
                                                  const char *name,
                                                  bool optional) {
=======
FfiNonrevokedIntervalOverride jsiToValue(jsi::Runtime &rt, jsi::Object &options,
                          const char *name, bool optional) {
  jsi::Value value = options.getProperty(rt, name);
  if ((value.isNull() || value.isUndefined()) && optional)
    return FfiNonrevokedIntervalOverride{};

  if (value.isObject()) {
    jsi::Object valueAsObject = value.asObject(rt);
    auto requestedFromTimestamp =
        jsiToValue<int32_t>(rt, valueAsObject, "requestedFromTimestamp");
    auto overrideRevocationStatusListTimestamp =
        jsiToValue<int32_t>(rt, valueAsObject, "overrideRevocationStatusListTimestamp");
    auto revocationRegistryDefinitionId = jsiToValue<std::string>(rt, valueAsObject, "revocationRegistryDefinitionId");

    return FfiNonrevokedIntervalOverride{.rev_reg_def_id = revocationRegistryDefinitionId.c_str(),
                          .requested_from_ts = requestedFromTimestamp,
                          .override_rev_status_list_ts = overrideRevocationStatusListTimestamp};
  }

  throw jsi::JSError(rt, errorPrefix + name + errorInfix +
                             "NonrevokedIntervalOverride");
};

template <>
FfiList_FfiNonrevokedIntervalOverride
jsiToValue<FfiList_FfiNonrevokedIntervalOverride>(jsi::Runtime &rt, jsi::Object &options,
                                       const char *name, bool optional) {
>>>>>>> 32cb53ae
  jsi::Value value = options.getProperty(rt, name);

  if (value.isObject() && value.asObject(rt).isArray(rt)) {
    auto arr = value.asObject(rt).asArray(rt);
    auto len = arr.length(rt);

<<<<<<< HEAD
    auto nonRevokedIntervalOverride = new FfiNonrevokedIntervalOverride[len];

=======
    auto nonRevokedInterValOverrides = new FfiNonrevokedIntervalOverride[arrayMaxSize];

    // TODO: error Handling
>>>>>>> 32cb53ae
    for (int i = 0; i < len; i++) {
      auto element = arr.getValueAtIndex(rt, i);
      auto valueAsObject = element.asObject(rt);

<<<<<<< HEAD
      auto revocationRegistryDefinitionId = jsiToValue<std::string>(
          rt, valueAsObject, "revocationRegistryDefinitionId");
      auto requestedFromTimestamp =
          jsiToValue<int32_t>(rt, valueAsObject, "requestedFromTimestamp");
      auto overrideRevocationStatusListTimestamp = jsiToValue<int32_t>(
          rt, valueAsObject, "overrideRevocationStatusListTimestamp");

      nonRevokedIntervalOverride[i] = *new FfiNonrevokedIntervalOverride[sizeof(
          FfiNonrevokedIntervalOverride)];
      nonRevokedIntervalOverride[i] = FfiNonrevokedIntervalOverride{
          .rev_reg_def_id = revocationRegistryDefinitionId.c_str(),
          .requested_from_ts = requestedFromTimestamp,
          .override_rev_status_list_ts = overrideRevocationStatusListTimestamp};
    }
    return FfiList_FfiNonrevokedIntervalOverride{
        .count = len, .data = nonRevokedIntervalOverride};
=======
      auto requestedFromTimestamp =
        jsiToValue<int32_t>(rt, valueAsObject, "requestedFromTimestamp");
      auto overrideRevocationStatusListTimestamp =
        jsiToValue<int32_t>(rt, valueAsObject, "overrideRevocationStatusListTimestamp");
      auto revocationRegistryDefinitionId = jsiToValue<std::string>(rt, valueAsObject, "revocationRegistryDefinitionId");

      nonRevokedInterValOverrides[i] = *new FfiNonrevokedIntervalOverride[sizeof(FfiNonrevokedIntervalOverride)];
      nonRevokedInterValOverrides[i] = FfiNonrevokedIntervalOverride{.rev_reg_def_id = revocationRegistryDefinitionId.c_str(),
                          .requested_from_ts = requestedFromTimestamp,
                          .override_rev_status_list_ts = overrideRevocationStatusListTimestamp};
    }

    return FfiList_FfiNonrevokedIntervalOverride{.count = len, .data = nonRevokedInterValOverrides};
>>>>>>> 32cb53ae
  }

  if (optional)
    return FfiList_FfiNonrevokedIntervalOverride{};

<<<<<<< HEAD
  throw jsi::JSError(rt, errorPrefix + name + errorInfix +
                             "Array<NonRevokedIntervalOverride>");
=======
  throw jsi::JSError(rt, errorPrefix + name + errorInfix + "Array<NonrevokedIntervalOverride>");
>>>>>>> 32cb53ae
}

} // namespace anoncredsTurboModuleUtility<|MERGE_RESOLUTION|>--- conflicted
+++ resolved
@@ -315,11 +315,7 @@
   if (value.isObject()) {
     jsi::Object valueAsObject = value.asObject(rt);
     auto credential = jsiToValue<ObjectHandle>(rt, valueAsObject, "credential");
-<<<<<<< HEAD
-    auto timestamp = jsiToValue<int32_t>(rt, valueAsObject, "timestamp");
-=======
     auto timestamp = jsiToValue<int32_t>(rt, valueAsObject, "timestamp", true);
->>>>>>> 32cb53ae
     auto revocationState =
         jsiToValue<ObjectHandle>(rt, valueAsObject, "revocationState", true);
 
@@ -373,11 +369,7 @@
 
       auto credential =
           jsiToValue<ObjectHandle>(rt, valueAsObject, "credential");
-<<<<<<< HEAD
-      auto timestamp = jsiToValue<int32_t>(rt, valueAsObject, "timestamp");
-=======
       auto timestamp = jsiToValue<int32_t>(rt, valueAsObject, "timestamp", true);
->>>>>>> 32cb53ae
       auto revocationState =
           jsiToValue<ObjectHandle>(rt, valueAsObject, "revocationState", true);
 
@@ -557,13 +549,6 @@
 };
 
 template <>
-<<<<<<< HEAD
-FfiList_FfiNonrevokedIntervalOverride
-jsiToValue<FfiList_FfiNonrevokedIntervalOverride>(jsi::Runtime &rt,
-                                                  jsi::Object &options,
-                                                  const char *name,
-                                                  bool optional) {
-=======
 FfiNonrevokedIntervalOverride jsiToValue(jsi::Runtime &rt, jsi::Object &options,
                           const char *name, bool optional) {
   jsi::Value value = options.getProperty(rt, name);
@@ -591,43 +576,19 @@
 FfiList_FfiNonrevokedIntervalOverride
 jsiToValue<FfiList_FfiNonrevokedIntervalOverride>(jsi::Runtime &rt, jsi::Object &options,
                                        const char *name, bool optional) {
->>>>>>> 32cb53ae
   jsi::Value value = options.getProperty(rt, name);
 
   if (value.isObject() && value.asObject(rt).isArray(rt)) {
     auto arr = value.asObject(rt).asArray(rt);
     auto len = arr.length(rt);
 
-<<<<<<< HEAD
-    auto nonRevokedIntervalOverride = new FfiNonrevokedIntervalOverride[len];
-
-=======
     auto nonRevokedInterValOverrides = new FfiNonrevokedIntervalOverride[arrayMaxSize];
 
     // TODO: error Handling
->>>>>>> 32cb53ae
     for (int i = 0; i < len; i++) {
       auto element = arr.getValueAtIndex(rt, i);
       auto valueAsObject = element.asObject(rt);
 
-<<<<<<< HEAD
-      auto revocationRegistryDefinitionId = jsiToValue<std::string>(
-          rt, valueAsObject, "revocationRegistryDefinitionId");
-      auto requestedFromTimestamp =
-          jsiToValue<int32_t>(rt, valueAsObject, "requestedFromTimestamp");
-      auto overrideRevocationStatusListTimestamp = jsiToValue<int32_t>(
-          rt, valueAsObject, "overrideRevocationStatusListTimestamp");
-
-      nonRevokedIntervalOverride[i] = *new FfiNonrevokedIntervalOverride[sizeof(
-          FfiNonrevokedIntervalOverride)];
-      nonRevokedIntervalOverride[i] = FfiNonrevokedIntervalOverride{
-          .rev_reg_def_id = revocationRegistryDefinitionId.c_str(),
-          .requested_from_ts = requestedFromTimestamp,
-          .override_rev_status_list_ts = overrideRevocationStatusListTimestamp};
-    }
-    return FfiList_FfiNonrevokedIntervalOverride{
-        .count = len, .data = nonRevokedIntervalOverride};
-=======
       auto requestedFromTimestamp =
         jsiToValue<int32_t>(rt, valueAsObject, "requestedFromTimestamp");
       auto overrideRevocationStatusListTimestamp =
@@ -641,18 +602,13 @@
     }
 
     return FfiList_FfiNonrevokedIntervalOverride{.count = len, .data = nonRevokedInterValOverrides};
->>>>>>> 32cb53ae
   }
 
   if (optional)
     return FfiList_FfiNonrevokedIntervalOverride{};
 
-<<<<<<< HEAD
   throw jsi::JSError(rt, errorPrefix + name + errorInfix +
                              "Array<NonRevokedIntervalOverride>");
-=======
-  throw jsi::JSError(rt, errorPrefix + name + errorInfix + "Array<NonrevokedIntervalOverride>");
->>>>>>> 32cb53ae
 }
 
 } // namespace anoncredsTurboModuleUtility