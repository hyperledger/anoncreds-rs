from typing import Mapping, Optional, Sequence, Tuple, Union

from . import bindings


class CredentialDefinition(bindings.AnoncredsObject):
    GET_ATTR = "anoncreds_credential_definition_get_attribute"

    @classmethod
    def create(
        cls,
        schema_id: str,
        schema: Union[dict, str, "Schema"],
        issuer_id: str,
        tag: str,
        signature_type: str,
        *,
        support_revocation: bool = False,
    ) -> Tuple[
        "CredentialDefinition", "CredentialDefinitionPrivate", "KeyCorrectnessProof"
    ]:
        if not isinstance(schema, bindings.AnoncredsObject):
            schema = Schema.load(schema)
        cred_def, cred_def_pvt, key_proof = bindings.create_credential_definition(
            schema_id, schema.handle, tag, issuer_id, signature_type, support_revocation
        )
        return (
            CredentialDefinition(cred_def),
            CredentialDefinitionPrivate(cred_def_pvt),
            KeyCorrectnessProof(key_proof),
        )

    @classmethod
    def load(cls, value: Union[dict, str, bytes, memoryview]) -> "CredentialDefinition":
        return CredentialDefinition(
            bindings._object_from_json(
                "anoncreds_credential_definition_from_json", value
            )
        )

    @property
    def id(self) -> str:
        return str(
            bindings._object_get_attribute(
                self.GET_ATTR,
                self.handle,
                "id",
            )
        )

    @property
    def schema_id(self) -> str:
        return str(
            bindings._object_get_attribute(
                self.GET_ATTR,
                self.handle,
                "schema_id",
            )
        )


class CredentialDefinitionPrivate(bindings.AnoncredsObject):
    @classmethod
    def load(
        cls, value: Union[dict, str, bytes, memoryview]
    ) -> "CredentialDefinitionPrivate":
        return CredentialDefinitionPrivate(
            bindings._object_from_json(
                "anoncreds_credential_definition_private_from_json", value
            )
        )


class KeyCorrectnessProof(bindings.AnoncredsObject):
    @classmethod
    def load(cls, value: Union[dict, str, bytes, memoryview]) -> "KeyCorrectnessProof":
        return KeyCorrectnessProof(
            bindings._object_from_json(
                "anoncreds_key_correctness_proof_from_json", value
            )
        )


class CredentialOffer(bindings.AnoncredsObject):
    @classmethod
    def create(
        cls,
        schema_id: str,
        cred_def_id: str,
        key_proof: Union[str, KeyCorrectnessProof],
    ) -> "CredentialOffer":
        if not isinstance(key_proof, bindings.AnoncredsObject):
            key_proof = KeyCorrectnessProof.load(key_proof)
        return CredentialOffer(
            bindings.create_credential_offer(schema_id, cred_def_id, key_proof.handle)
        )

    @classmethod
    def load(cls, value: Union[dict, str, bytes, memoryview]) -> "CredentialOffer":
        return CredentialOffer(
            bindings._object_from_json("anoncreds_credential_offer_from_json", value)
        )


class CredentialRequest(bindings.AnoncredsObject):
    @classmethod
    def create(
        cls,
        entropy: Optional[str],
        prover_did: Optional[str],
        cred_def: Union[str, CredentialDefinition],
        master_secret: Union[str, "MasterSecret"],
        master_secret_id: str,
        cred_offer: Union[str, CredentialOffer],
    ) -> Tuple["CredentialRequest", "CredentialRequestMetadata"]:
        if not isinstance(cred_def, bindings.AnoncredsObject):
            cred_def = CredentialDefinition.load(cred_def)
        if not isinstance(master_secret, bindings.AnoncredsObject):
            master_secret = MasterSecret.load(master_secret)
        if not isinstance(cred_offer, bindings.AnoncredsObject):
            cred_offer = CredentialOffer.load(cred_offer)
<<<<<<< HEAD
        cred_def_handle, cred_def_metadata = bindings.create_credential_request(
=======
        cred_def, cred_def_metadata = bindings.create_credential_request(
            entropy,
>>>>>>> 4a019cbe
            prover_did,
            cred_def.handle,
            master_secret.handle,
            master_secret_id,
            cred_offer.handle,
        )
        return CredentialRequest(cred_def_handle), CredentialRequestMetadata(cred_def_metadata)

    @classmethod
    def load(cls, value: Union[dict, str, bytes, memoryview]) -> "CredentialRequest":
        return CredentialRequest(
            bindings._object_from_json("anoncreds_credential_request_from_json", value)
        )


class CredentialRequestMetadata(bindings.AnoncredsObject):
    @classmethod
    def load(
        cls, value: Union[dict, str, bytes, memoryview]
    ) -> "CredentialRequestMetadata":
        return CredentialRequestMetadata(
            bindings._object_from_json(
                "anoncreds_credential_request_metadata_from_json", value
            )
        )


class MasterSecret(bindings.AnoncredsObject):
    @classmethod
    def create(cls) -> "MasterSecret":
        return MasterSecret(bindings.create_master_secret())

    @classmethod
    def load(cls, value: Union[dict, str, bytes, memoryview]) -> "MasterSecret":
        return MasterSecret(
            bindings._object_from_json("anoncreds_master_secret_from_json", value)
        )

class RevocationRegistryDefinition(bindings.AnoncredsObject):
    GET_ATTR = "anoncreds_revocation_registry_definition_get_attribute"

    @classmethod
    def create(
        cls,
        cred_def_id: str,
        cred_def: Union[str, CredentialDefinition],
        issuer_id: str,
        tag: str,
        registry_type: str,
        max_cred_num: int,
        *,
        tails_dir_path: str = None,
    ) -> Tuple[
        "RevocationRegistryDefinition",
        "RevocationRegistryDefinitionPrivate",
    ]:
        if not isinstance(cred_def, bindings.AnoncredsObject):
            cred_def = CredentialDefinition.load(cred_def)
        (
            reg_def,
            reg_def_private,
        ) = bindings.create_revocation_registry_definition(
            cred_def.handle,
            cred_def_id,
            issuer_id,
            tag,
            registry_type,
            max_cred_num,
            tails_dir_path,
        )
        return (
            RevocationRegistryDefinition(reg_def),
            RevocationRegistryDefinitionPrivate(reg_def_private),
        )

    @classmethod
    def load(
        cls, value: Union[dict, str, bytes, memoryview]
    ) -> "RevocationRegistryDefinition":
        return RevocationRegistryDefinition(
            bindings._object_from_json(
                "anoncreds_revocation_registry_definition_from_json", value
            )
        )

    @property
    def max_cred_num(self) -> int:
        return int(
            str(
                bindings._object_get_attribute(
                    self.GET_ATTR,
                    self.handle,
                    "max_cred_num",
                )
            )
        )

    @property
    def tails_hash(self) -> str:
        return str(
            bindings._object_get_attribute(
                self.GET_ATTR,
                self.handle,
                "tails_hash",
            )
        )

    @property
    def tails_location(self) -> str:
        return str(
            bindings._object_get_attribute(
                self.GET_ATTR,
                self.handle,
                "tails_location",
            )
        )

class Schema(bindings.AnoncredsObject):
    @classmethod
    def create(
        cls,
        name: str,
        version: str,
        issuer_id: str,
        attr_names: Sequence[str],
    ) -> "Schema":
        return Schema(bindings.create_schema(name, version, issuer_id, attr_names))

    @classmethod
    def load(cls, value: Union[dict, str, bytes, memoryview]) -> "Schema":
        return Schema(bindings._object_from_json("anoncreds_schema_from_json", value))

class RevocationStatusList(bindings.AnoncredsObject):
    @classmethod
    def create(
        cls,
        rev_reg_def_id: str,
        rev_reg_def: Union[str, RevocationRegistryDefinition],
        issuer_id: str,
        timestamp: Optional[int],
        issuance_by_default: bool = True
    ) -> "RevocationStatusList":
        if not isinstance(rev_reg_def, bindings.AnoncredsObject):
            rev_reg_def = RevocationRegistryDefinition.load(rev_reg_def)

        return RevocationStatusList(
            bindings.create_revocation_status_list(
                rev_reg_def_id,
                rev_reg_def.handle,
                issuer_id,
                timestamp,
                issuance_by_default,
            )
        )

    def update(
        self, 
        timestamp: Optional[int], 
        issued: Optional[Sequence[int]],
        revoked: Optional[Sequence[int]],
        rev_reg_def: Union[str, RevocationRegistryDefinition], 
        ) -> "RevocationStatusList":
        if not isinstance(rev_reg_def, bindings.AnoncredsObject):
            rev_reg_def = RevocationRegistryDefinition.load(rev_reg_def)

        return RevocationStatusList(
            bindings.update_revocation_status_list(
                timestamp,
                issued,
                revoked,
                rev_reg_def.handle,
                self.handle,
            )
        )



class Credential(bindings.AnoncredsObject):
    GET_ATTR = "anoncreds_credential_get_attribute"

    @classmethod
    def create(
        cls,
        cred_def: Union[str, CredentialDefinition],
        cred_def_private: Union[str, CredentialDefinitionPrivate],
        cred_offer: Union[str, CredentialOffer],
        cred_request: Union[str, CredentialRequest],
        attr_raw_values: Mapping[str, str],
        attr_enc_values: Optional[Mapping[str, str]] = None,
        rev_reg_id: Optional[str] = None,
<<<<<<< HEAD
        revocation_config: Optional["CredentialRevocationConfig"] = None,
    ) -> Tuple[
        "Credential",
        Optional["RevocationRegistry"],
        Optional["RevocationRegistryDelta"],
    ]:
=======
        rev_status_list: Optional["RevocationStatusList"] = None,
        revocation_config: "CredentialRevocationConfig" = None,
    ) -> "Credential":
>>>>>>> 4a019cbe
        if not isinstance(cred_def, bindings.AnoncredsObject):
            cred_def = CredentialDefinition.load(cred_def)
        if not isinstance(cred_def_private, bindings.AnoncredsObject):
            cred_def_private = CredentialDefinitionPrivate.load(cred_def_private)
        if not isinstance(cred_offer, bindings.AnoncredsObject):
            cred_offer = CredentialOffer.load(cred_offer)
        if not isinstance(cred_request, bindings.AnoncredsObject):
            cred_request = CredentialRequest.load(cred_request)
        cred = bindings.create_credential(
            cred_def.handle,
            cred_def_private.handle,
            cred_offer.handle,
            cred_request.handle,
            attr_raw_values,
            attr_enc_values,
            rev_reg_id,
            rev_status_list.handle if rev_status_list else None,
            revocation_config._native if revocation_config else None,
        )
        return Credential(cred)

    def process(
        self,
        cred_req_metadata: Union[str, CredentialRequestMetadata],
        master_secret: Union[str, MasterSecret],
        cred_def: Union[str, CredentialDefinition],
        rev_reg_def: Optional[Union[str, "RevocationRegistryDefinition"]] = None,
    ) -> "Credential":
        if not isinstance(cred_req_metadata, bindings.AnoncredsObject):
            cred_req_metadata = CredentialRequestMetadata.load(cred_req_metadata)
        if not isinstance(master_secret, bindings.AnoncredsObject):
            master_secret = MasterSecret.load(master_secret)
        if not isinstance(cred_def, bindings.AnoncredsObject):
            cred_def = CredentialDefinition.load(cred_def)
        if rev_reg_def and not isinstance(rev_reg_def, bindings.AnoncredsObject):
            rev_reg_def = RevocationRegistryDefinition.load(rev_reg_def)
        return Credential(
            bindings.process_credential(
                self.handle,
                cred_req_metadata.handle,
                master_secret.handle,
                cred_def.handle,
                rev_reg_def.handle if rev_reg_def else None,
            )
        )

    @classmethod
    def load(cls, value: Union[dict, str, bytes, memoryview]) -> "Credential":
        return Credential(
            bindings._object_from_json("anoncreds_credential_from_json", value)
        )

    @property
    def schema_id(self) -> str:
        return str(
            bindings._object_get_attribute(
                self.GET_ATTR,
                self.handle,
                "schema_id",
            )
        )

    @property
    def cred_def_id(self) -> str:
        return str(
            bindings._object_get_attribute(
                self.GET_ATTR,
                self.handle,
                "cred_def_id",
            )
        )

    @property
    def rev_reg_id(self) -> str:
        return str(
            bindings._object_get_attribute(
                self.GET_ATTR,
                self.handle,
                "rev_reg_id",
            )
        )

    @property
    def rev_reg_index(self) -> Optional[int]:
        sval = bindings._object_get_attribute(
            self.GET_ATTR,
            self.handle,
            "rev_reg_index",
        )
        return int(str(sval)) if sval is not None else None


class PresentationRequest(bindings.AnoncredsObject):
    @classmethod
    def load(cls, value: Union[dict, str, bytes, memoryview]) -> "PresentationRequest":
        return PresentationRequest(
            bindings._object_from_json(
                "anoncreds_presentation_request_from_json", value
            )
        )


class PresentCredentials:
    def __init__(self):
        self.entries = {}
        self.self_attest = {}

    def add_self_attested(self, attest: Mapping[str, str]):
        if attest:
            self.self_attest.update(attest)

    def _get_entry(
        self,
        cred: Credential,
        timestamp: Optional[int] = None,
        rev_state: Union[None, str, "CredentialRevocationState"] = None,
    ):
        if cred not in self.entries:
            self.entries[cred] = {}
        if rev_state and not isinstance(rev_state, bindings.AnoncredsObject):
            rev_state = CredentialRevocationState.load(rev_state)
        if timestamp not in self.entries[cred]:
            self.entries[cred][timestamp] = [set(), set(), rev_state]
        elif rev_state:
            self.entries[cred][timestamp][2] = rev_state
        return self.entries[cred][timestamp]

    def add_attributes(
        self,
        cred: Credential,
        *referents: Sequence[str],
        reveal: bool = True,
        timestamp: Optional[int] = None,
        rev_state: Union[None, str, "CredentialRevocationState"] = None,
    ):
        if not referents:
            return
        entry = self._get_entry(cred, timestamp, rev_state)
        for reft in referents:
            entry[0].add((reft, reveal))

    def add_predicates(
        self,
        cred: Credential,
        *referents: Sequence[str],
        timestamp: Optional[int] = None,
        rev_state: Union[None, str, "CredentialRevocationState"] = None,
    ):
        if not referents:
            return
        entry = self._get_entry(cred, timestamp, rev_state)
        for reft in referents:
            entry[1].add(reft)


class Presentation(bindings.AnoncredsObject):
    @classmethod
    def create(
        cls,
        pres_req: Union[str, PresentationRequest],
        present_creds: PresentCredentials,
        self_attest: Optional[Mapping[str, str]],
        master_secret: Union[str, MasterSecret],
        schemas: Mapping[str, Union[str, Schema]],
        cred_defs: Mapping[str, Union[str, CredentialDefinition]],
    ) -> "Presentation":
        if not isinstance(pres_req, bindings.AnoncredsObject):
            pres_req = PresentationRequest.load(pres_req)
        if not isinstance(master_secret, bindings.AnoncredsObject):
            master_secret = MasterSecret.load(master_secret)
        schema_ids = list(schemas.keys())
        cred_def_ids = list(cred_defs.keys())
        schema_handles = [
            (
                Schema.load(s) if not isinstance(s, bindings.AnoncredsObject) else s
            ).handle
            for s in schemas.values()
        ]
        cred_def_handles = [
            (
                CredentialDefinition.load(c)
                if not isinstance(c, bindings.AnoncredsObject)
                else c
            ).handle
            for c in cred_defs.values()
        ]
        creds = []
        creds_prove = []
        for (cred, cred_ts) in present_creds.entries.items():
            for (timestamp, (attrs, preds, rev_state)) in cred_ts.items():
                entry_idx = len(creds)
                creds.append(
                    bindings.CredentialEntry.create(
                        cred.handle, timestamp, rev_state and rev_state.handle
                    )
                )
                for (reft, reveal) in attrs:
                    creds_prove.append(
                        bindings.CredentialProve.attribute(entry_idx, reft, reveal)
                    )
                for reft in preds:
                    creds_prove.append(
                        bindings.CredentialProve.predicate(entry_idx, reft)
                    )
        return Presentation(
            bindings.create_presentation(
                pres_req.handle,
                creds,
                creds_prove,
                self_attest or {},
                master_secret.handle,
                schema_handles,
                schema_ids,
                cred_def_handles,
                cred_def_ids,
            )
        )

    @classmethod
    def load(cls, value: Union[dict, str, bytes, memoryview]) -> "Presentation":
        return Presentation(
            bindings._object_from_json("anoncreds_presentation_from_json", value)
        )

    def verify(
        self,
        pres_req: Union[str, PresentationRequest],
<<<<<<< HEAD
        schemas: Sequence[Union[str, Schema]],
        cred_defs: Sequence[Union[str, CredentialDefinition]],
        rev_reg_defs: Sequence[Union[str, "RevocationRegistryDefinition"]],
        rev_reg_entries: Optional[Mapping[
            str, Mapping[int, Union[str, "RevocationRegistry"]]
        ]] = None,
    ) -> bool:
        if not isinstance(pres_req, bindings.AnoncredsObject):
            pres_req = PresentationRequest.load(pres_req)
        schema_handles = [
=======
        schemas: Mapping[str, Union[str, Schema]],
        cred_defs: Mapping[str, Union[str, CredentialDefinition]],
        rev_reg_defs: Optional[Mapping[str, Union[str, "RevocationRegistryDefinition"]]] = None,
        rev_status_lists: Optional[Sequence[Union[str, "RevocationStatusList"]]] = None,
        nonrevoked_interval_overrides: Optional[Sequence["NonrevokedIntervalOverride"]] = None
    ) -> bool:
        if not isinstance(pres_req, bindings.AnoncredsObject):
            pres_req = PresentationRequest.load(pres_req)
        schema_ids = list(schemas.keys())
        schemas = [
>>>>>>> 4a019cbe
            (
                Schema.load(s) if not isinstance(s, bindings.AnoncredsObject) else s
            ).handle
            for s in schemas.values()
        ]
<<<<<<< HEAD
        cred_def_handles = [
=======

        cred_def_ids = list(cred_defs.keys())
        cred_defs = [
>>>>>>> 4a019cbe
            (
                CredentialDefinition.load(c)
                if not isinstance(c, bindings.AnoncredsObject)
                else c
            ).handle
            for c in cred_defs.values()
        ]

        if rev_reg_defs:
            rev_reg_def_ids = rev_reg_defs.keys()
            rev_reg_defs = [
                (
                    RevocationRegistryDefinition.load(r) if not isinstance(r, bindings.AnoncredsObject) else r
                ).handle
                for r in rev_reg_defs.values()
            ]

        if rev_status_lists:
            rev_status_lists = [
                (
                    RevocationStatusList.load(r) if not isinstance(r, bindings.AnoncredsObject) else r
                ).handle
                for r in rev_status_lists
            ]

        nonrevoked_interval_overrides_native = []
        if nonrevoked_interval_overrides:
            for o in nonrevoked_interval_overrides:
                nonrevoked_interval_overrides_native.append(o._native)


        return bindings.verify_presentation(
            self.handle,
            pres_req.handle,
<<<<<<< HEAD
            schema_handles,
            cred_def_handles,
            reg_defs,
            reg_entries or None,
        )


class RevocationRegistryDefinition(bindings.AnoncredsObject):
    GET_ATTR = "anoncreds_revocation_registry_definition_get_attribute"

    @classmethod
    def create(
        cls,
        cred_def_id: str,
        cred_def: Union[str, CredentialDefinition],
        tag: str,
        registry_type: str,
        max_cred_num: int,
        *,
        tails_dir_path: Optional[str] = None,
    ) -> Tuple[
        "RevocationRegistryDefinition",
        "RevocationRegistryDefinitionPrivate",
    ]:
        if not isinstance(cred_def, bindings.AnoncredsObject):
            cred_def = CredentialDefinition.load(cred_def)
        (
            reg_def,
            reg_def_private,
        ) = bindings.create_revocation_registry_def(
            cred_def.handle,
            cred_def_id,
            tag,
            registry_type,
            max_cred_num,
            tails_dir_path,
        )
        return (
            RevocationRegistryDefinition(reg_def),
            RevocationRegistryDefinitionPrivate(reg_def_private),
        )

    @classmethod
    def load(
        cls, value: Union[dict, str, bytes, memoryview]
    ) -> "RevocationRegistryDefinition":
        return RevocationRegistryDefinition(
            bindings._object_from_json(
                "anoncreds_revocation_registry_definition_from_json", value
            )
        )

    @property
    def id(self) -> str:
        return str(
            bindings._object_get_attribute(
                self.GET_ATTR,
                self.handle,
                "id",
            )
        )

    @property
    def max_cred_num(self) -> int:
        return int(
            str(
                bindings._object_get_attribute(
                    self.GET_ATTR,
                    self.handle,
                    "max_cred_num",
                )
            )
        )

    @property
    def tails_hash(self) -> str:
        return str(
            bindings._object_get_attribute(
                self.GET_ATTR,
                self.handle,
                "tails_hash",
            )
        )

    @property
    def tails_location(self) -> str:
        return str(
            bindings._object_get_attribute(
                self.GET_ATTR,
                self.handle,
                "tails_location",
            )
        )
=======
            schema_ids,
            schemas,
            cred_def_ids,
            cred_defs,
            rev_reg_def_ids,
            rev_reg_defs,
            rev_status_lists,
            nonrevoked_interval_overrides,
        )


>>>>>>> 4a019cbe


class RevocationRegistryDefinitionPrivate(bindings.AnoncredsObject):
    @classmethod
    def load(
        cls, value: Union[dict, str, bytes, memoryview]
    ) -> "RevocationRegistryDefinitionPrivate":
        return RevocationRegistryDefinitionPrivate(
            bindings._object_from_json(
                "anoncreds_revocation_registry_definition_private_from_json", value
            )
        )


class RevocationStatusList(bindings.AnoncredsObject):
    @classmethod
    def create(
        cls,
        rev_reg_def_id: str,
        rev_reg_def: Union[dict, str, bytes, RevocationRegistryDefinition],
        *,
        timestamp: Optional[int] = None,
        issuance_by_default: bool = True,
    ) -> "RevocationStatusList":
        if not isinstance(rev_reg_def, bindings.AnoncredsObject):
            rev_reg_def = RevocationRegistryDefinition.load(rev_reg_def)
        (
            rev_status_list
        ) = bindings.create_revocation_status_list(
            rev_reg_def_id,
            rev_reg_def.handle,
            timestamp,
            issuance_by_default,
        )
        return RevocationStatusList(rev_status_list)

    @classmethod
    def load(cls, value: Union[dict, str, bytes, memoryview]) -> "RevocationStatusList":
        return RevocationStatusList(
            bindings._object_from_json("anoncreds_revocation_list_from_json", value)
        )

    def update_timestamp_only(self, timestamp: int):
        self.handle = bindings.update_revocation_status_list_timestamp_only(timestamp, self.handle)

    def update(
        self,
        rev_reg_def: Union[dict, str, bytes, RevocationRegistryDefinition],
        timestamp: int,
        issued: Sequence[int],
        revoked: Sequence[int],
    ):
        if not isinstance(rev_reg_def, bindings.AnoncredsObject):
            rev_reg_def = RevocationRegistryDefinition.load(rev_reg_def)
        self.handle = bindings.update_revocation_status_list(
            timestamp, issued, revoked, rev_reg_def.handle, self.handle
        )


class RevocationRegistry(bindings.AnoncredsObject):
    @classmethod
    def load(cls, value: Union[dict, str, bytes, memoryview]) -> "RevocationRegistry":
        return RevocationRegistry(
            bindings._object_from_json("anoncreds_revocation_registry_from_json", value)
        )

    def revoke_credential(
        self,
        rev_reg_def: Union[str, RevocationRegistryDefinition],
        cred_rev_idx: int,
        tails_path: str,
    ) -> "RevocationRegistryDelta":
        if not isinstance(rev_reg_def, bindings.AnoncredsObject):
            rev_reg_def = RevocationRegistryDefinition.load(rev_reg_def)
        self.handle, rev_delta = bindings.revoke_credential(
            rev_reg_def.handle, self.handle, cred_rev_idx, tails_path
        )
        return RevocationRegistryDelta(rev_delta)

    def update(
        self,
        rev_reg_def: Union[str, RevocationRegistryDefinition],
        issued: Sequence[int],
        revoked: Sequence[int],
        tails_path: str,
    ) -> "RevocationRegistryDelta":
        if not isinstance(rev_reg_def, bindings.AnoncredsObject):
            rev_reg_def = RevocationRegistryDefinition.load(rev_reg_def)
        self.handle, rev_delta = bindings.update_revocation_registry(
            rev_reg_def.handle, self.handle, issued, revoked, tails_path
        )
        return RevocationRegistryDelta(rev_delta)


class RevocationRegistryDelta(bindings.AnoncredsObject):
    @classmethod
    def load(
        cls, value: Union[dict, str, bytes, memoryview]
    ) -> "RevocationRegistryDelta":
        return RevocationRegistryDelta(
            bindings._object_from_json(
                "anoncreds_revocation_registry_delta_from_json", value
            )
        )

    def update_with(
        self, next_delta: Union[str, "RevocationRegistryDelta"]
    ) -> "RevocationRegistryDelta":
        if not isinstance(next_delta, bindings.AnoncredsObject):
            next_delta = RevocationRegistryDelta.load(next_delta)
        self.handle = bindings.merge_revocation_registry_deltas(
            self.handle, next_delta.handle
        )


class CredentialRevocationConfig:
    def __init__(
        self,
<<<<<<< HEAD
        rev_reg_def: Union[str, "RevocationRegistryDefinition"],
        rev_reg_def_private: Union[str, "RevocationRegistryDefinitionPrivate"],
        rev_reg_index: int,
        tails_path: str,
=======
        rev_reg_def: Union[str, "RevocationRegistryDefinition"] = None,
        rev_reg_def_private: Union[str, "RevocationRegistryDefinitionPrivate"] = None,
        rev_reg_index: int = None,
        tails_path: str = None,
>>>>>>> 4a019cbe
    ):
        if not isinstance(rev_reg_def, bindings.AnoncredsObject):
            rev_reg_def = RevocationRegistryDefinition.load(rev_reg_def)
        self.rev_reg_def = rev_reg_def
        if not isinstance(rev_reg_def_private, bindings.AnoncredsObject):
            rev_reg_def_private = RevocationRegistryDefinitionPrivate.load(
                rev_reg_def_private
            )
        self.rev_reg_def_private = rev_reg_def_private
        self.rev_reg_index = rev_reg_index
        self.tails_path = tails_path

    @property
    def _native(self) -> bindings.RevocationConfig:
        return bindings.RevocationConfig.create(
            self.rev_reg_def.handle,
            self.rev_reg_def_private.handle,
            self.rev_reg_index,
            self.tails_path,
        )

class NonrevokedIntervalOverride:
    def __init__(
        self,
        rev_reg_def_id: str,
        requested_from_ts: int,
        override_rev_status_list_ts: int
    ):
        self.rev_reg_def_id = rev_reg_def_id
        self.requested_from_ts = requested_from_ts
        self.override_rev_status_list_ts = override_rev_status_list_ts

    @property
    def _native(self) -> bindings.NonrevokedIntervalOverride:
        return bindings.NonrevokedIntervalOverride.create(
            self.rev_reg_def_id,
            self.requested_from_ts,
            self.override_rev_status_list_ts
        )

class CredentialRevocationState(bindings.AnoncredsObject):
    @classmethod
    def create(
        cls,
<<<<<<< HEAD
        rev_reg_def: Union[str, bytes, dict, memoryview, RevocationRegistryDefinition],
        rev_status_list: Union[str, bytes, dict, memoryview, RevocationStatusList],
        rev_reg_index: int,
        tails_path: str,
=======
        rev_reg_def: Union[str, RevocationRegistryDefinition],
        rev_status_list: Union[str, RevocationStatusList],
        rev_reg_idx: int,
        tails_path: str,
        rev_state: Optional[Union[str, str]] = None,
        old_rev_status_list: Optional[Union[str, RevocationStatusList]] = None,
>>>>>>> 4a019cbe
    ) -> "CredentialRevocationState":
        if not isinstance(rev_reg_def, bindings.AnoncredsObject):
            rev_reg_def = RevocationRegistryDefinition.load(rev_reg_def)
        if not isinstance(rev_status_list, bindings.AnoncredsObject):
<<<<<<< HEAD
            rev_status_list = RevocationStatusList.load(rev_status_list)
=======
            rev_reg_list = RevocationStatusList.load(rev_reg_list)
        if rev_state and not isinstance(rev_state, bindings.AnoncredsObject):
            rev_state = CredentialRevocationState.load(rev_state)
        if old_rev_status_list and not isinstance(old_rev_status_list, bindings.AnoncredsObject):
            old_rev_reg_list = RevocationStatusList.load(old_rev_reg_list)
>>>>>>> 4a019cbe
        return CredentialRevocationState(
            bindings.create_or_update_revocation_state(
                rev_reg_def.handle,
                rev_status_list.handle,
<<<<<<< HEAD
                rev_reg_index,
                tails_path,
=======
                rev_reg_idx,
                tails_path,
                rev_state.handle if rev_state else None,
                old_rev_status_list.handle if old_rev_status_list else None,
>>>>>>> 4a019cbe
            )
        )

    @classmethod
    def load(
        cls, value: Union[dict, str, bytes, memoryview]
    ) -> "CredentialRevocationState":
        return CredentialRevocationState(
            bindings._object_from_json("anoncreds_revocation_state_from_json", value)
        )

    def update(
        self,
<<<<<<< HEAD
        rev_reg_def: Union[str, dict, bytes, memoryview, RevocationRegistryDefinition],
        rev_status_list: Union[str, dict, bytes, memoryview, RevocationStatusList],
        rev_reg_index: int,
        tails_path: str,
        old_rev_status_list: Union[str, bytes, dict, memoryview, RevocationStatusList],
=======
        rev_reg_def: Union[str, RevocationRegistryDefinition],
        rev_status_list: Union[str, RevocationStatusList],
        rev_reg_index: int,
        tails_path: str,
        old_rev_status_list: Optional[Union[str, RevocationStatusList]] = None,
>>>>>>> 4a019cbe
    ):
        if not isinstance(rev_reg_def, bindings.AnoncredsObject):
            rev_reg_def = RevocationRegistryDefinition.load(rev_reg_def)
        if not isinstance(rev_status_list, bindings.AnoncredsObject):
            rev_status_list = RevocationStatusList.load(rev_status_list)
<<<<<<< HEAD
        if not isinstance(old_rev_status_list, bindings.AnoncredsObject):
            old_rev_status_list = RevocationStatusList.load(old_rev_status_list)
=======
        if old_rev_status_list and not isinstance(old_rev_status_list, bindings.AnoncredsObject):
            old_rev_status_list = RevocationStatusList.load(old_rev_status_list)

>>>>>>> 4a019cbe
        self.handle = bindings.create_or_update_revocation_state(
            rev_reg_def.handle,
            rev_status_list.handle,
            rev_reg_index,
            tails_path,
            self.handle,
<<<<<<< HEAD
            old_rev_status_list.handle,
=======
            old_rev_status_list.handle if old_rev_status_list else None
>>>>>>> 4a019cbe
        )<|MERGE_RESOLUTION|>--- conflicted
+++ resolved
@@ -119,12 +119,8 @@
             master_secret = MasterSecret.load(master_secret)
         if not isinstance(cred_offer, bindings.AnoncredsObject):
             cred_offer = CredentialOffer.load(cred_offer)
-<<<<<<< HEAD
         cred_def_handle, cred_def_metadata = bindings.create_credential_request(
-=======
-        cred_def, cred_def_metadata = bindings.create_credential_request(
             entropy,
->>>>>>> 4a019cbe
             prover_did,
             cred_def.handle,
             master_secret.handle,
@@ -315,18 +311,9 @@
         attr_raw_values: Mapping[str, str],
         attr_enc_values: Optional[Mapping[str, str]] = None,
         rev_reg_id: Optional[str] = None,
-<<<<<<< HEAD
+        rev_status_list: Optional["RevocationStatusList"] = None,
         revocation_config: Optional["CredentialRevocationConfig"] = None,
-    ) -> Tuple[
-        "Credential",
-        Optional["RevocationRegistry"],
-        Optional["RevocationRegistryDelta"],
-    ]:
-=======
-        rev_status_list: Optional["RevocationStatusList"] = None,
-        revocation_config: "CredentialRevocationConfig" = None,
     ) -> "Credential":
->>>>>>> 4a019cbe
         if not isinstance(cred_def, bindings.AnoncredsObject):
             cred_def = CredentialDefinition.load(cred_def)
         if not isinstance(cred_def_private, bindings.AnoncredsObject):
@@ -554,18 +541,6 @@
     def verify(
         self,
         pres_req: Union[str, PresentationRequest],
-<<<<<<< HEAD
-        schemas: Sequence[Union[str, Schema]],
-        cred_defs: Sequence[Union[str, CredentialDefinition]],
-        rev_reg_defs: Sequence[Union[str, "RevocationRegistryDefinition"]],
-        rev_reg_entries: Optional[Mapping[
-            str, Mapping[int, Union[str, "RevocationRegistry"]]
-        ]] = None,
-    ) -> bool:
-        if not isinstance(pres_req, bindings.AnoncredsObject):
-            pres_req = PresentationRequest.load(pres_req)
-        schema_handles = [
-=======
         schemas: Mapping[str, Union[str, Schema]],
         cred_defs: Mapping[str, Union[str, CredentialDefinition]],
         rev_reg_defs: Optional[Mapping[str, Union[str, "RevocationRegistryDefinition"]]] = None,
@@ -576,19 +551,13 @@
             pres_req = PresentationRequest.load(pres_req)
         schema_ids = list(schemas.keys())
         schemas = [
->>>>>>> 4a019cbe
             (
                 Schema.load(s) if not isinstance(s, bindings.AnoncredsObject) else s
             ).handle
             for s in schemas.values()
         ]
-<<<<<<< HEAD
-        cred_def_handles = [
-=======
-
         cred_def_ids = list(cred_defs.keys())
         cred_defs = [
->>>>>>> 4a019cbe
             (
                 CredentialDefinition.load(c)
                 if not isinstance(c, bindings.AnoncredsObject)
@@ -623,101 +592,6 @@
         return bindings.verify_presentation(
             self.handle,
             pres_req.handle,
-<<<<<<< HEAD
-            schema_handles,
-            cred_def_handles,
-            reg_defs,
-            reg_entries or None,
-        )
-
-
-class RevocationRegistryDefinition(bindings.AnoncredsObject):
-    GET_ATTR = "anoncreds_revocation_registry_definition_get_attribute"
-
-    @classmethod
-    def create(
-        cls,
-        cred_def_id: str,
-        cred_def: Union[str, CredentialDefinition],
-        tag: str,
-        registry_type: str,
-        max_cred_num: int,
-        *,
-        tails_dir_path: Optional[str] = None,
-    ) -> Tuple[
-        "RevocationRegistryDefinition",
-        "RevocationRegistryDefinitionPrivate",
-    ]:
-        if not isinstance(cred_def, bindings.AnoncredsObject):
-            cred_def = CredentialDefinition.load(cred_def)
-        (
-            reg_def,
-            reg_def_private,
-        ) = bindings.create_revocation_registry_def(
-            cred_def.handle,
-            cred_def_id,
-            tag,
-            registry_type,
-            max_cred_num,
-            tails_dir_path,
-        )
-        return (
-            RevocationRegistryDefinition(reg_def),
-            RevocationRegistryDefinitionPrivate(reg_def_private),
-        )
-
-    @classmethod
-    def load(
-        cls, value: Union[dict, str, bytes, memoryview]
-    ) -> "RevocationRegistryDefinition":
-        return RevocationRegistryDefinition(
-            bindings._object_from_json(
-                "anoncreds_revocation_registry_definition_from_json", value
-            )
-        )
-
-    @property
-    def id(self) -> str:
-        return str(
-            bindings._object_get_attribute(
-                self.GET_ATTR,
-                self.handle,
-                "id",
-            )
-        )
-
-    @property
-    def max_cred_num(self) -> int:
-        return int(
-            str(
-                bindings._object_get_attribute(
-                    self.GET_ATTR,
-                    self.handle,
-                    "max_cred_num",
-                )
-            )
-        )
-
-    @property
-    def tails_hash(self) -> str:
-        return str(
-            bindings._object_get_attribute(
-                self.GET_ATTR,
-                self.handle,
-                "tails_hash",
-            )
-        )
-
-    @property
-    def tails_location(self) -> str:
-        return str(
-            bindings._object_get_attribute(
-                self.GET_ATTR,
-                self.handle,
-                "tails_location",
-            )
-        )
-=======
             schema_ids,
             schemas,
             cred_def_ids,
@@ -729,9 +603,6 @@
         )
 
 
->>>>>>> 4a019cbe
-
-
 class RevocationRegistryDefinitionPrivate(bindings.AnoncredsObject):
     @classmethod
     def load(
@@ -848,17 +719,10 @@
 class CredentialRevocationConfig:
     def __init__(
         self,
-<<<<<<< HEAD
         rev_reg_def: Union[str, "RevocationRegistryDefinition"],
         rev_reg_def_private: Union[str, "RevocationRegistryDefinitionPrivate"],
         rev_reg_index: int,
         tails_path: str,
-=======
-        rev_reg_def: Union[str, "RevocationRegistryDefinition"] = None,
-        rev_reg_def_private: Union[str, "RevocationRegistryDefinitionPrivate"] = None,
-        rev_reg_index: int = None,
-        tails_path: str = None,
->>>>>>> 4a019cbe
     ):
         if not isinstance(rev_reg_def, bindings.AnoncredsObject):
             rev_reg_def = RevocationRegistryDefinition.load(rev_reg_def)
@@ -903,45 +767,29 @@
     @classmethod
     def create(
         cls,
-<<<<<<< HEAD
-        rev_reg_def: Union[str, bytes, dict, memoryview, RevocationRegistryDefinition],
-        rev_status_list: Union[str, bytes, dict, memoryview, RevocationStatusList],
-        rev_reg_index: int,
-        tails_path: str,
-=======
         rev_reg_def: Union[str, RevocationRegistryDefinition],
         rev_status_list: Union[str, RevocationStatusList],
         rev_reg_idx: int,
         tails_path: str,
         rev_state: Optional[Union[str, str]] = None,
         old_rev_status_list: Optional[Union[str, RevocationStatusList]] = None,
->>>>>>> 4a019cbe
     ) -> "CredentialRevocationState":
         if not isinstance(rev_reg_def, bindings.AnoncredsObject):
             rev_reg_def = RevocationRegistryDefinition.load(rev_reg_def)
         if not isinstance(rev_status_list, bindings.AnoncredsObject):
-<<<<<<< HEAD
-            rev_status_list = RevocationStatusList.load(rev_status_list)
-=======
             rev_reg_list = RevocationStatusList.load(rev_reg_list)
         if rev_state and not isinstance(rev_state, bindings.AnoncredsObject):
             rev_state = CredentialRevocationState.load(rev_state)
         if old_rev_status_list and not isinstance(old_rev_status_list, bindings.AnoncredsObject):
             old_rev_reg_list = RevocationStatusList.load(old_rev_reg_list)
->>>>>>> 4a019cbe
         return CredentialRevocationState(
             bindings.create_or_update_revocation_state(
                 rev_reg_def.handle,
                 rev_status_list.handle,
-<<<<<<< HEAD
-                rev_reg_index,
-                tails_path,
-=======
                 rev_reg_idx,
                 tails_path,
                 rev_state.handle if rev_state else None,
                 old_rev_status_list.handle if old_rev_status_list else None,
->>>>>>> 4a019cbe
             )
         )
 
@@ -955,41 +803,24 @@
 
     def update(
         self,
-<<<<<<< HEAD
-        rev_reg_def: Union[str, dict, bytes, memoryview, RevocationRegistryDefinition],
-        rev_status_list: Union[str, dict, bytes, memoryview, RevocationStatusList],
-        rev_reg_index: int,
-        tails_path: str,
-        old_rev_status_list: Union[str, bytes, dict, memoryview, RevocationStatusList],
-=======
         rev_reg_def: Union[str, RevocationRegistryDefinition],
         rev_status_list: Union[str, RevocationStatusList],
         rev_reg_index: int,
         tails_path: str,
         old_rev_status_list: Optional[Union[str, RevocationStatusList]] = None,
->>>>>>> 4a019cbe
     ):
         if not isinstance(rev_reg_def, bindings.AnoncredsObject):
             rev_reg_def = RevocationRegistryDefinition.load(rev_reg_def)
         if not isinstance(rev_status_list, bindings.AnoncredsObject):
             rev_status_list = RevocationStatusList.load(rev_status_list)
-<<<<<<< HEAD
-        if not isinstance(old_rev_status_list, bindings.AnoncredsObject):
-            old_rev_status_list = RevocationStatusList.load(old_rev_status_list)
-=======
         if old_rev_status_list and not isinstance(old_rev_status_list, bindings.AnoncredsObject):
             old_rev_status_list = RevocationStatusList.load(old_rev_status_list)
 
->>>>>>> 4a019cbe
         self.handle = bindings.create_or_update_revocation_state(
             rev_reg_def.handle,
             rev_status_list.handle,
             rev_reg_index,
             tails_path,
             self.handle,
-<<<<<<< HEAD
-            old_rev_status_list.handle,
-=======
             old_rev_status_list.handle if old_rev_status_list else None
->>>>>>> 4a019cbe
         )