--- conflicted
+++ resolved
@@ -2,11 +2,8 @@
 use ffi_support::FfiStr;
 
 use crate::data_types::w3c::credential::W3CCredential;
-<<<<<<< HEAD
-=======
 use crate::data_types::w3c::credential_attributes::CredentialAttributes;
 use crate::data_types::w3c::proof::CredentialProofDetails;
->>>>>>> a3ce38cd
 use crate::error::Result;
 use crate::ffi::credential::{FfiCredRevInfo, _link_secret, _revocation_config};
 use crate::ffi::error::{catch_error, ErrorCode};
@@ -184,14 +181,10 @@
     })
 }
 
-<<<<<<< HEAD
-/// Get value of requested credential attribute as string
-=======
 /// Get credential signature information required for proof building and verification
 /// This information is aggregated from `anoncredsvc-2023` and `anoncredspresvc-2023` proofs.
 /// It's needed for Holder and Verifier for public entities resolving
 ///     {`schema_id`, `cred_def_id`, `rev_reg_id`, `rev_reg_index`, `timestamp`}
->>>>>>> a3ce38cd
 ///
 /// # Params
 /// handle:                object handle pointing to the credential (in W3 form)
