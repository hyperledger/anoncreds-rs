use crate::data_types::cred_def::CredentialDefinition;
use crate::data_types::w3c::credential::W3CCredential;
use crate::data_types::w3c::credential_attributes::CredentialAttributes;
use crate::data_types::w3c::proof::{CredentialSignatureProofValue, DataIntegrityProof};
use crate::data_types::w3c::VerifiableCredentialSpecVersion;
use crate::types::Credential;
use crate::utils::validation::Validatable;
use crate::Error;

/// Convert credential in legacy form into W3C AnonCreds credential form
///
/// # Example
///
/// ```rust
/// use anoncreds::w3c;
/// use anoncreds::issuer;
/// use anoncreds::prover;
/// use anoncreds::types::MakeCredentialValues;
///
/// use anoncreds::types::CredentialDefinitionConfig;
/// use anoncreds::types::SignatureType;
/// use anoncreds::data_types::issuer_id::IssuerId;
/// use anoncreds::data_types::schema::SchemaId;
/// use anoncreds::data_types::cred_def::CredentialDefinitionId;
///
/// let attribute_names: &[&str] = &["name", "age"];
/// let issuer_id = IssuerId::new("did:web:xyz").expect("Invalid issuer ID");
/// let schema_id = SchemaId::new("did:web:xyz/resource/schema").expect("Invalid schema ID");
/// let cred_def_id = CredentialDefinitionId::new("did:web:xyz/resource/cred-def").expect("Invalid credential definition ID");
///
/// let schema = issuer::create_schema("schema name",
///                                    "1.0",
///                                    issuer_id.clone(),
///                                    attribute_names.into(),
///                                    ).expect("Unable to create schema");
///
/// let (cred_def, cred_def_priv, key_correctness_proof) =
///     issuer::create_credential_definition(schema_id.clone(),
///                                          &schema,
///                                          issuer_id,
///                                          "default-tag",
///                                          SignatureType::CL,
///                                          CredentialDefinitionConfig::default(),
///                                          ).expect("Unable to create Credential Definition");
///
/// let credential_offer =
///     issuer::create_credential_offer(schema_id,
///                                     cred_def_id,
///                                     &key_correctness_proof,
///                                     ).expect("Unable to create Credential Offer");
///
/// let link_secret =
///     prover::create_link_secret().expect("Unable to create link secret");
///
/// let (credential_request, credential_request_metadata) =
///     prover::create_credential_request(Some("entropy"),
///                                       None,
///                                       &cred_def,
///                                       &link_secret,
///                                       "my-secret-id",
///                                       &credential_offer,
///                                       ).expect("Unable to create credential request");
///
/// let mut credential_values = MakeCredentialValues::default();
/// credential_values.add_raw("name", "john").expect("Unable to add credential value");
/// credential_values.add_raw("age", "28").expect("Unable to add credential value");
///
/// let mut credential =
///     issuer::create_credential(&cred_def,
///                               &cred_def_priv,
///                               &credential_offer,
///                               &credential_request,
///                               credential_values.into(),
///                               None,
///                               ).expect("Unable to create credential");
///
/// prover::process_credential(&mut credential,
///                            &credential_request_metadata,
///                            &link_secret,
///                            &cred_def,
///                            None,
///                            ).expect("Unable to process the credential");
///
/// let _w3c_credential = w3c::credential_conversion::credential_to_w3c(&credential, &cred_def, None)
///                         .expect("Unable to convert credential to w3c form");
///
/// ```
pub fn credential_to_w3c(
    credential: &Credential,
    cred_def: &CredentialDefinition,
    version: Option<VerifiableCredentialSpecVersion>,
) -> Result<W3CCredential, Error> {
    trace!(
        "credential_to_w3c >>> credential: {:?}, cred_def: {:?}",
        credential,
        cred_def
    );

    credential.validate()?;

    let credential = credential.try_clone()?;
    let issuer = cred_def.issuer_id.clone();
    let attributes = CredentialAttributes::from(&credential.values);
    let signature = CredentialSignatureProofValue {
        schema_id: credential.schema_id,
        cred_def_id: credential.cred_def_id,
        rev_reg_id: credential.rev_reg_id,
        signature: credential.signature,
        signature_correctness_proof: credential.signature_correctness_proof,
        rev_reg: credential.rev_reg,
        witness: credential.witness,
    };
<<<<<<< HEAD
    let proof = DataIntegrityProof::new_credential_proof(signature)?;
=======
    let proof = DataIntegrityProof::new_credential_proof(&signature);
>>>>>>> 4ae0d152
    let w3c_credential = W3CCredential::new(issuer, attributes, proof, version.as_ref());

    trace!("credential_to_w3c <<< w3c_credential {:?}", w3c_credential);

    Ok(w3c_credential)
}

/// Convert credential in W3C form into legacy credential form
///
/// # Example
///
/// ```rust
/// use anoncreds::w3c;
/// use anoncreds::issuer;
/// use anoncreds::prover;
/// use anoncreds::w3c::types::MakeCredentialAttributes;
/// use anoncreds::types::MakeCredentialValues;
///
/// use anoncreds::types::CredentialDefinitionConfig;
/// use anoncreds::types::SignatureType;
/// use anoncreds::data_types::issuer_id::IssuerId;
/// use anoncreds::data_types::schema::SchemaId;
/// use anoncreds::data_types::cred_def::CredentialDefinitionId;
///
/// let attribute_names: &[&str] = &["name", "age"];
/// let issuer_id = IssuerId::new("did:web:xyz").expect("Invalid issuer ID");
/// let schema_id = SchemaId::new("did:web:xyz/resource/schema").expect("Invalid schema ID");
/// let cred_def_id = CredentialDefinitionId::new("did:web:xyz/resource/cred-def").expect("Invalid credential definition ID");
///
/// let schema = issuer::create_schema("schema name",
///                                    "1.0",
///                                    issuer_id.clone(),
///                                    attribute_names.into(),
///                                    ).expect("Unable to create schema");
///
/// let (cred_def, cred_def_priv, key_correctness_proof) =
///     issuer::create_credential_definition(schema_id.clone(),
///                                          &schema,
///                                          issuer_id,
///                                          "default-tag",
///                                          SignatureType::CL,
///                                          CredentialDefinitionConfig::default(),
///                                          ).expect("Unable to create Credential Definition");
///
/// let credential_offer =
///     issuer::create_credential_offer(schema_id,
///                                     cred_def_id,
///                                     &key_correctness_proof,
///                                     ).expect("Unable to create Credential Offer");
///
/// let link_secret =
///     prover::create_link_secret().expect("Unable to create link secret");
///
/// let (credential_request, credential_request_metadata) =
///     prover::create_credential_request(Some("entropy"),
///                                       None,
///                                       &cred_def,
///                                       &link_secret,
///                                       "my-secret-id",
///                                       &credential_offer,
///                                       ).expect("Unable to create credential request");
///
/// let mut credential_values = MakeCredentialAttributes::default();
/// credential_values.add("name", "john");
/// credential_values.add("age", "28");
///
/// let mut credential =
///     w3c::issuer::create_credential(&cred_def,
///                                   &cred_def_priv,
///                                   &credential_offer,
///                                   &credential_request,
///                                   credential_values.into(),
///                                   None,
///                                   None,
///                                   ).expect("Unable to create credential");
///
/// w3c::prover::process_credential(&mut credential,
///                                &credential_request_metadata,
///                                &link_secret,
///                                &cred_def,
///                                None,
///                                ).expect("Unable to process the credential");
///
/// let _w3c_credential = w3c::credential_conversion::credential_from_w3c(&credential)
///                         .expect("Unable to convert credential to w3c form");
///
/// ```
pub fn credential_from_w3c(w3c_credential: &W3CCredential) -> Result<Credential, Error> {
    trace!(
        "credential_from_w3c >>> w3c_credential: {:?}",
        w3c_credential
    );

    w3c_credential.validate()?;

    let credential_signature = w3c_credential.get_credential_signature_proof()?;
    let values = w3c_credential.credential_subject.attributes.encode()?;

    let credential = Credential {
        values,
        schema_id: credential_signature.schema_id,
        cred_def_id: credential_signature.cred_def_id,
        rev_reg_id: credential_signature.rev_reg_id,
        signature: credential_signature.signature,
        signature_correctness_proof: credential_signature.signature_correctness_proof,
        rev_reg: credential_signature.rev_reg,
        witness: credential_signature.witness,
    };

    trace!("credential_from_w3c <<< credential: {:?}", credential);

    Ok(credential)
}

#[cfg(test)]
pub(crate) mod tests {
    use super::*;
    use crate::data_types::cred_def::CredentialDefinitionId;
    use crate::data_types::issuer_id::IssuerId;
    use crate::data_types::schema::{Schema, SchemaId};
    use crate::data_types::w3c::constants::ANONCREDS_CREDENTIAL_TYPES;
    use crate::data_types::w3c::constants::{ANONCREDS_VC_1_1_CONTEXTS, ANONCREDS_VC_2_0_CONTEXTS};
    use crate::data_types::w3c::context::Contexts;
    use crate::data_types::w3c::one_or_many::OneOrMany;
    use crate::data_types::w3c::proof::tests::{
        cl_credential_signature, cl_credential_signature_correctness_proof,
        credential_signature_proof,
    };
    use crate::types::{
        AttributeNames, CredentialDefinitionConfig, CredentialValues, MakeCredentialValues,
        SignatureType,
    };
    use crate::{issuer, ErrorKind};
    use rstest::*;

    pub(crate) const ISSUER_ID: &str = "mock:uri";
    pub(crate) const SCHEMA_ID: &str = "mock:uri";
    pub(crate) const CRED_DEF_ID: &str = "mock:uri";

    pub(crate) fn issuer_id() -> IssuerId {
        IssuerId::new_unchecked(ISSUER_ID)
    }

    pub(crate) fn schema_id() -> SchemaId {
        SchemaId::new_unchecked(SCHEMA_ID)
    }

    pub(crate) fn schema() -> Schema {
        issuer::create_schema("schema:name", "1.0", issuer_id(), attributes()).unwrap()
    }

    pub(crate) fn cred_def_id() -> CredentialDefinitionId {
        CredentialDefinitionId::new_unchecked(CRED_DEF_ID)
    }

    pub(crate) fn attributes() -> AttributeNames {
        AttributeNames::from(vec![
            "name".to_owned(),
            "height".to_owned(),
            "age".to_owned(),
        ])
    }

    pub(crate) fn credential_definition() -> CredentialDefinition {
        let schema = schema();
        let (cred_def, _, _) = issuer::create_credential_definition(
            schema_id(),
            &schema,
            issuer_id(),
            "default",
            SignatureType::CL,
            CredentialDefinitionConfig {
                support_revocation: true,
            },
        )
        .unwrap();
        cred_def
    }

    pub(crate) fn cred_values() -> CredentialValues {
        let mut make = MakeCredentialValues::default();
        make.add_raw("name", "Alice").unwrap();
        make.add_raw("height", "178").unwrap();
        make.add_raw("age", "20").unwrap();
        make.into()
    }

    fn legacy_credential() -> Credential {
        Credential {
            schema_id: schema_id(),
            cred_def_id: cred_def_id(),
            rev_reg_id: None,
            values: cred_values(),
            signature: cl_credential_signature(),
            signature_correctness_proof: cl_credential_signature_correctness_proof(),
            rev_reg: None,
            witness: None,
        }
    }

    pub fn w3c_credential() -> W3CCredential {
        W3CCredential::new(
            issuer_id(),
            CredentialAttributes::from(&cred_values()),
<<<<<<< HEAD
            DataIntegrityProof::new_credential_proof(_signature_data()).unwrap(),
=======
            DataIntegrityProof::new_credential_proof(&credential_signature_proof()),
>>>>>>> 4ae0d152
            None,
        )
    }

    #[test]
    fn test_convert_credential_to_and_from_w3c() {
        let original_legacy_credential = legacy_credential();
        let w3c_credential =
            credential_to_w3c(&original_legacy_credential, &credential_definition(), None)
                .expect("unable to convert credential to w3c form");
        let legacy_credential = credential_from_w3c(&w3c_credential)
            .expect("unable to convert credential to legacy form");
        assert_eq!(json!(original_legacy_credential), json!(legacy_credential),)
    }

    #[rstest]
    #[case(VerifiableCredentialSpecVersion::V1_1, ANONCREDS_VC_1_1_CONTEXTS.clone())]
    #[case(VerifiableCredentialSpecVersion::V2_0, ANONCREDS_VC_2_0_CONTEXTS.clone())]
    fn test_credential_to_w3c_form(
        #[case] version: VerifiableCredentialSpecVersion,
        #[case] expected_context: Contexts,
    ) {
        let legacy_credential = legacy_credential();
        let w3c_credential =
            credential_to_w3c(&legacy_credential, &credential_definition(), Some(version))
                .expect("unable to convert credential to w3c form");

        assert_eq!(w3c_credential.context, expected_context.clone());
        assert_eq!(w3c_credential.type_, ANONCREDS_CREDENTIAL_TYPES.clone());
        assert_eq!(
            w3c_credential.credential_subject.attributes,
            CredentialAttributes::from(&legacy_credential.values)
        );

        let proof = w3c_credential
            .get_credential_signature_proof()
            .expect("credential signature proof is not set");

        assert_eq!(proof.schema_id, legacy_credential.schema_id);
        assert_eq!(proof.cred_def_id, legacy_credential.cred_def_id);
        assert_eq!(proof.rev_reg_id, legacy_credential.rev_reg_id);
        assert_eq!(proof.signature, credential_signature_proof().signature);
        assert_eq!(
            proof.signature_correctness_proof,
            credential_signature_proof().signature_correctness_proof
        );
    }

    #[test]
    fn test_credential_from_w3c_form() {
        let w3c_credential = w3c_credential();
        let legacy_credential = credential_from_w3c(&w3c_credential)
            .expect("unable to convert credential from w3c form");
        let proof = w3c_credential
            .get_credential_signature_proof()
            .expect("credential signature proof is not set");
        assert_eq!(proof.schema_id, legacy_credential.schema_id);
        assert_eq!(proof.cred_def_id, legacy_credential.cred_def_id);
        assert_eq!(proof.rev_reg_id, legacy_credential.rev_reg_id);
        assert_eq!(cred_values(), legacy_credential.values);
        assert_eq!(proof.signature, legacy_credential.signature);
        assert_eq!(
            proof.signature_correctness_proof,
            legacy_credential.signature_correctness_proof
        );
        assert_eq!(proof.rev_reg, legacy_credential.rev_reg);
    }

    #[test]
    fn test_credential_from_w3c_form_when_no_signature_proof() {
        let mut w3c_credential = w3c_credential();
        w3c_credential.proof = OneOrMany::default();
        let err = credential_from_w3c(&w3c_credential).unwrap_err();
        assert_eq!(ErrorKind::Input, err.kind());
    }
}<|MERGE_RESOLUTION|>--- conflicted
+++ resolved
@@ -110,11 +110,7 @@
         rev_reg: credential.rev_reg,
         witness: credential.witness,
     };
-<<<<<<< HEAD
-    let proof = DataIntegrityProof::new_credential_proof(signature)?;
-=======
-    let proof = DataIntegrityProof::new_credential_proof(&signature);
->>>>>>> 4ae0d152
+    let proof = DataIntegrityProof::new_credential_proof(&signature)?;
     let w3c_credential = W3CCredential::new(issuer, attributes, proof, version.as_ref());
 
     trace!("credential_to_w3c <<< w3c_credential {:?}", w3c_credential);
@@ -319,11 +315,7 @@
         W3CCredential::new(
             issuer_id(),
             CredentialAttributes::from(&cred_values()),
-<<<<<<< HEAD
-            DataIntegrityProof::new_credential_proof(_signature_data()).unwrap(),
-=======
-            DataIntegrityProof::new_credential_proof(&credential_signature_proof()),
->>>>>>> 4ae0d152
+            DataIntegrityProof::new_credential_proof(&credential_signature_proof()).unwrap(),
             None,
         )
     }
