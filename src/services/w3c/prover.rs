--- conflicted
+++ resolved
@@ -119,7 +119,7 @@
         credential_signature.witness.as_ref(),
     )?;
 
-    *proof = DataIntegrityProof::new_credential_proof(credential_signature)?;
+    *proof = DataIntegrityProof::new_credential_proof(credential_signature);
 
     trace!("process_w3c_credential <<< ");
 
@@ -192,18 +192,8 @@
             timestamp: present.timestamp,
             sub_proof,
         };
-<<<<<<< HEAD
-        let proof = DataIntegrityProof::new_credential_presentation_proof(proof)?;
-        let credential = W3CCredential {
-            credential_subject,
-            proof: OneOrMany::One(CredentialProof::DataIntegrityProof(proof)),
-            ..present.cred.to_owned()
-        };
-
-=======
         let proof = DataIntegrityProof::new_credential_presentation_proof(proof);
         let credential = W3CCredential::derive(credential_attributes, proof, present.cred);
->>>>>>> 5a1a5032
         verifiable_credentials.push(credential);
     }
 
@@ -213,13 +203,8 @@
     let proof = DataIntegrityProof::new_presentation_proof(
         presentation_proof,
         presentation_request.nonce.to_string(),
-<<<<<<< HEAD
-    )?;
-    let presentation = W3CPresentation::new(verifiable_credentials, proof, version);
-=======
     );
     let presentation = W3CPresentation::new(verifiable_credentials, proof, version.as_ref());
->>>>>>> 5a1a5032
 
     trace!(
         "create_w3c_presentation <<< presentation: {:?}",
@@ -229,22 +214,11 @@
     Ok(presentation)
 }
 
-<<<<<<< HEAD
-fn build_credential_subject(
-    pres_req: &PresentationRequestPayload,
-    credentials: &PresentCredential<'_, W3CCredential>,
-) -> Result<CredentialSubject> {
-    let mut credential_subject = CredentialSubject {
-        id: credentials.cred.credential_subject.id.clone(),
-        attributes: Default::default(),
-    };
-=======
 fn build_credential_attributes<'p>(
     pres_req: &PresentationRequestPayload,
     credentials: &PresentCredential<'p, W3CCredential>,
 ) -> Result<CredentialAttributes> {
     let mut attributes = CredentialAttributes::default();
->>>>>>> 5a1a5032
 
     for (referent, reveal) in credentials.requested_attributes.iter() {
         let requested_attribute = pres_req
