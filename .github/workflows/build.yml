--- conflicted
+++ resolved
@@ -207,8 +207,7 @@
   #       if: |
   #         github.event_name == 'release' ||
   #         (github.event_name == 'workflow_dispatch' && github.event.inputs.publish-wrappers == 'true')
-  #       run:
-  #         npx lerna publish from-package --no-push --no-private --yes --no-git-tag-version
+  #       run: npx lerna publish from-package --no-push --no-private --yes --no-git-tag-version
 
   build-py:
     name: Build Python
@@ -279,91 +278,7 @@
           TWINE_USERNAME: ${{ secrets.PYPI_USERNAME }}
           TWINE_PASSWORD: ${{ secrets.PYPI_PASSWORD }}
         run: |
-<<<<<<< HEAD
           twine upload --repository testpypi dist/*
-=======
-          echo "//registry.npmjs.org/:_authToken=${{ secrets.NPM_TOKEN }}" >> .npmrc
-          echo "registry=https://registry.npmjs.org/" >> .npmrc
-          echo "always-auth=true" >> .npmrc
-
-      - name: Publish JavaScript Wrapper
-        if: |
-          github.event_name == 'release' ||
-          (github.event_name == 'workflow_dispatch' && github.event.inputs.publish-wrappers == 'true')
-        run:
-          npx lerna publish from-package --no-push --no-private --yes --no-git-tag-version
-
-          # build-py:
-          #   name: Build Python
-          #   needs: [build-release]
-
-          #   strategy:
-          #     matrix:
-          #       include:
-          #         - os: ubuntu-latest
-          #           library: library-linux-x86_64
-          #           plat-name: manylinux2014_x86_64
-          #         - os: windows-latest
-          #           library: library-windows-x86_64
-          #           plat-name: win_amd64
-          #         - os: macos-latest
-          #           library: library-macos-x86_64
-          #           plat-name: win_amd64
-
-          #   runs-on: ${{ matrix.os }}
-
-          #   steps:
-          #     - name: Checkout
-          #       uses: actions/checkout@v2
-
-          #     - name: Set up Python 3.8
-          #       uses: actions/setup-python@v2
-          #       with:
-          #         python-version: 3.8
-
-          #     - name: Install dependencies
-          #       run: |
-          #         python -m pip install --upgrade pip
-          #         pip install setuptools wheel twine auditwheel
-          #     - name: Fetch library artifacts
-          #       uses: actions/download-artifact@v2
-          #       with:
-          #         name: ${{matrix.library}}
-          #         path: wrappers/python/anoncreds/
-
-          #     - name: Build python package
-          #       run: |
-          #         python setup.py bdist_wheel --python-tag=py3 --plat-name=${{ matrix.plat-name }}
-          #       working-directory: wrappers/python
-
-          #     - name: Test python package
-          #       shell: sh
-          #       run: |
-          #         cd wrappers/python
-          #         pip install --upgrade pip
-          #         pip install dist/*
-          #         python -m demo.test
-          #     - if: "runner.os == 'Linux'"
-          #       name: Auditwheel
-          #       run: auditwheel show wrappers/python/dist/*
-
-          #     - name: Upload python package
-          #       uses: actions/upload-artifact@v2
-          #       with:
-          #         name: python-${{ runner.os }}
-          #         path: wrappers/python/dist/*
-
-          #     - if: |
-          #         (github.event_name == 'release' ||
-          #           (github.event_name == 'workflow_dispatch' &&
-          #            github.event.inputs.publish == 'true'))
-          #       name: Publish python package
-          #       env:
-          #         TWINE_USERNAME: ${{ secrets.PYPI_USERNAME }}
-          #         TWINE_PASSWORD: ${{ secrets.PYPI_PASSWORD }}
-          #       run: |
-          #         twine upload --skip-existing wrappers/python/dist/*
->>>>>>> c7e473e3
 
   build-android-libraries:
     name: Build Android Libraries
@@ -505,7 +420,6 @@
       (github.event_name == 'release' ||
       (github.event_name == 'workflow_dispatch' &&
        github.event.inputs.publish == 'true'))
-
     steps:
       - name: Fetch Android libraries
         uses: actions/download-artifact@v3
